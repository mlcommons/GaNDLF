#! /bin/bash

# Array of commands to run
commands=(
  # main
  "gandlf --version"
  # subcommands
#  "gandlf anonymizer --help"
#  "gandlf collect-stats --help"
#  "gandlf config-generator --help"
#  "gandlf construct-csv --help"
#  "gandlf debug-info --help"
#  "gandlf deploy --help"
#  "gandlf generate-metrics --help"
#  "gandlf optimize-model --help"
#  "gandlf patch-miner --help"
#  "gandlf preprocess --help"
#  "gandlf recover-config --help"
#  "gandlf run --help"
<<<<<<< HEAD
  "gandlf verify-install --help"
=======
#  "gandlf verify-install --help"
#  "gandlf split-csv --help"
>>>>>>> bce86b63
  # old entrypoints
  "gandlf_anonymizer --help"
  "gandlf_collectStats --help"
  "gandlf_configGenerator --help"
  "gandlf_constructCSV --help"
  "gandlf_debugInfo --help"
  "gandlf_deploy --help"
  "gandlf_generateMetrics --help"
  "gandlf_optimizeModel --help"
  "gandlf_patchMiner --help"
  "gandlf_preprocess --help"
  "gandlf_recoverConfig --help"
  "gandlf_run --help"
  "gandlf_verifyInstall --help"
  "gandlf_splitCSV --help"
)

for cmd in "${commands[@]}"; do
  echo "Running '$cmd'..."
  output=$($cmd 2>&1)
  status=$?
  # Suppressing stdout in successful case, only showing command being run
  if [ $status -ne 0 ]; then
    echo "Command '$cmd' failed with the following output:"
    echo "$output"
    exit $status
  fi
done

echo "All entrypoints succeeded."<|MERGE_RESOLUTION|>--- conflicted
+++ resolved
@@ -17,12 +17,8 @@
 #  "gandlf preprocess --help"
 #  "gandlf recover-config --help"
 #  "gandlf run --help"
-<<<<<<< HEAD
   "gandlf verify-install --help"
-=======
-#  "gandlf verify-install --help"
 #  "gandlf split-csv --help"
->>>>>>> bce86b63
   # old entrypoints
   "gandlf_anonymizer --help"
   "gandlf_collectStats --help"
