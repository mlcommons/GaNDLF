#! /bin/bash

# Array of commands to run
commands=(
  # main
  "gandlf --version"
  # subcommands
#  "gandlf anonymizer --help"
#  "gandlf collect-stats --help"
#  "gandlf config-generator --help"
#  "gandlf construct-csv --help"
#  "gandlf debug-info --help"
#  "gandlf deploy --help"
#  "gandlf generate-metrics --help"
#  "gandlf optimize-model --help"
#  "gandlf patch-miner --help"
#  "gandlf preprocess --help"
#  "gandlf recover-config --help"
#  "gandlf run --help"
<<<<<<< HEAD
#  "gandlf update-version --help"
  "gandlf verify-install --help"
=======
#  "gandlf verify-install --help"
>>>>>>> e03efcb0
  # old entrypoints
  "gandlf_anonymizer --help"
  "gandlf_collectStats --help"
  "gandlf_configGenerator --help"
  "gandlf_constructCSV --help"
  "gandlf_debugInfo --help"
  "gandlf_deploy --help"
  "gandlf_generateMetrics --help"
  "gandlf_optimizeModel --help"
  "gandlf_patchMiner --help"
  "gandlf_preprocess --help"
  "gandlf_recoverConfig --help"
  "gandlf_run --help"
  "gandlf_verifyInstall --help"
)

for cmd in "${commands[@]}"; do
  echo "Running '$cmd'..."
  output=$($cmd 2>&1)
  status=$?
  # Suppressing stdout in successful case, only showing command being run
  if [ $status -ne 0 ]; then
    echo "Command '$cmd' failed with the following output:"
    echo "$output"
    exit $status
  fi
done

echo "All entrypoints succeeded."<|MERGE_RESOLUTION|>--- conflicted
+++ resolved
@@ -17,12 +17,7 @@
 #  "gandlf preprocess --help"
 #  "gandlf recover-config --help"
 #  "gandlf run --help"
-<<<<<<< HEAD
-#  "gandlf update-version --help"
   "gandlf verify-install --help"
-=======
-#  "gandlf verify-install --help"
->>>>>>> e03efcb0
   # old entrypoints
   "gandlf_anonymizer --help"
   "gandlf_collectStats --help"
