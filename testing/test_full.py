import copy
import csv
import io
import os
import random
import shutil
import sys
import zipfile
from pathlib import Path

import cv2
import numpy as np
import pandas as pd
import pytest
import requests
import SimpleITK as sitk
import torch
import yaml
from pydicom.data import get_testdata_file

from GANDLF.anonymize import run_anonymizer
from GANDLF.cli import config_generator, main_run, patch_extraction, preprocess_and_save
from GANDLF.data.augmentation import global_augs_dict
<<<<<<< HEAD
from GANDLF.data.ImagesFromDataFrame import ImagesFromDataFrame
=======
from GANDLF.parseConfig import parseConfig
from GANDLF.training_manager import TrainingManager
from GANDLF.inference_manager import InferenceManager
from GANDLF.cli import (
    main_run,
    preprocess_and_save,
    patch_extraction,
    config_generator,
    run_deployment,
    recover_config,
)
from GANDLF.schedulers import global_schedulers_dict
from GANDLF.optimizers import global_optimizer_dict
from GANDLF.models import global_models_dict
>>>>>>> 36209f05
from GANDLF.data.post_process import (
    cca,
    fill_holes,
    get_mapped_label,
    torch_morphological,
)
from GANDLF.data.preprocessing import global_preprocessing_dict
from GANDLF.inference_manager import InferenceManager
from GANDLF.models import global_models_dict
from GANDLF.optimizers import global_optimizer_dict
from GANDLF.parseConfig import parseConfig
from GANDLF.schedulers import global_schedulers_dict
from GANDLF.training_manager import TrainingManager
from GANDLF.utils import *

device = "cpu"
## global defines
# pre-defined segmentation model types for testing
all_models_segmentation = [
    "lightunet",
    "lightunet_multilayer",
    "unet",
    "unet_multilayer",
    "deep_resunet",
    "fcn",
    "uinc",
    "msdnet",
    "imagenet_unet",
]
# pre-defined regression/classification model types for testing
all_models_regression = [
    "densenet121",
    "vgg16",
    "resnet18",
    "resnet50",
    "efficientnetb0",
    "imagenet_unet",
]
# pre-defined regression/classification model types for testing
all_models_classification = [
    "imagenet_vgg11",
    "imagenet_vgg11_bn",
    "imagenet_vgg13",
    "imagenet_vgg13_bn",
    "imagenet_vgg16",
    "imagenet_vgg16_bn",
    "imagenet_vgg19",
    "imagenet_vgg19_bn",
    "resnet18",
]

all_clip_modes = ["norm", "value", "agc"]
all_norm_types = ["batch", "instance"]

all_model_type = ["torch", "openvino"]

patch_size = {"2D": [128, 128, 1], "3D": [32, 32, 32]}

testingDir = Path(__file__).parent.absolute().__str__()
baseConfigDir = os.path.join(testingDir, os.pardir, "samples")
inputDir = os.path.join(testingDir, "data")
outputDir = os.path.join(testingDir, "data_output")
Path(outputDir).mkdir(parents=True, exist_ok=True)
gandlfRootDir = Path(__file__).parent.parent.absolute().__str__()


"""
steps to follow to write tests:
[x] download sample data
[x] construct the training csv
[x] for each dir (application type) and sub-dir (image dimension), run training for a single epoch on cpu
  [x] separate tests for 2D and 3D segmentation
  [x] read default parameters from yaml config
  [x] for each type, iterate through all available segmentation model archs
  [x] call training manager with default parameters + current segmentation model arch
[ ] for each dir (application type) and sub-dir (image dimension), run inference for a single trained model per testing/validation split for a single subject on cpu
"""


def test_generic_download_data():
    print("00: Downloading the sample data")
    urlToDownload = (
        "https://upenn.box.com/shared/static/y8162xkq1zz5555ye3pwadry2m2e39bs.zip"
    )

    files_check = [
        os.path.join(inputDir, "2d_histo_segmentation", "1", "image.tiff"),
        os.path.join(inputDir, "2d_rad_segmentation", "001", "image.png"),
        os.path.join(inputDir, "3d_rad_segmentation", "001", "image.nii.gz"),
    ]
    # check for missing subjects so that we do not download data again
    for file in files_check:
        if not os.path.isfile(file):
            print("Downloading and extracting sample data")
            r = requests.get(urlToDownload)
            z = zipfile.ZipFile(io.BytesIO(r.content))
            z.extractall(testingDir)
            break

    print("passed")


def test_generic_constructTrainingCSV():
    print("01: Constructing training CSVs")
    # delete previous csv files
    files = os.listdir(inputDir)
    for item in files:
        if item.endswith(".csv"):
            os.remove(os.path.join(inputDir, item))

    for application_data in os.listdir(inputDir):
        currentApplicationDir = os.path.join(inputDir, application_data)

        if "2d_rad_segmentation" in application_data:
            channelsID = "image.png"
            labelID = "mask.png"
        elif "3d_rad_segmentation" in application_data:
            channelsID = "image"
            labelID = "mask"
        elif "2d_histo_segmentation" in application_data:
            channelsID = "image"
            labelID = "mask"
        # else:
        #     continue
        outputFile = inputDir + "/train_" + application_data + ".csv"
        # Test with various combinations of relative/absolute paths
        # Absolute input/output
        writeTrainingCSV(
            currentApplicationDir,
            channelsID,
            labelID,
            outputFile,
            relativizePathsToOutput=False,
        )
        writeTrainingCSV(
            currentApplicationDir,
            channelsID,
            labelID,
            outputFile,
            relativizePathsToOutput=True,
        )
        # Relative input, absolute output
        writeTrainingCSV(
            os.path.relpath(currentApplicationDir, os.getcwd()),
            channelsID,
            labelID,
            outputFile,
            relativizePathsToOutput=False,
        )
        writeTrainingCSV(
            os.path.relpath(currentApplicationDir, os.getcwd()),
            channelsID,
            labelID,
            outputFile,
            relativizePathsToOutput=True,
        )
        # Absolute input, relative output
        writeTrainingCSV(
            currentApplicationDir,
            channelsID,
            labelID,
            os.path.relpath(outputFile, os.getcwd()),
            relativizePathsToOutput=False,
        )
        writeTrainingCSV(
            currentApplicationDir,
            channelsID,
            labelID,
            os.path.relpath(outputFile, os.getcwd()),
            relativizePathsToOutput=True,
        )
        # Relative input/output
        writeTrainingCSV(
            os.path.relpath(currentApplicationDir, os.getcwd()),
            channelsID,
            labelID,
            os.path.relpath(outputFile, os.getcwd()),
            relativizePathsToOutput=False,
        )
        writeTrainingCSV(
            os.path.relpath(currentApplicationDir, os.getcwd()),
            channelsID,
            labelID,
            os.path.relpath(outputFile, os.getcwd()),
            relativizePathsToOutput=True,
        )

        # write regression and classification files
        application_data_regression = application_data.replace(
            "segmentation", "regression"
        )
        application_data_classification = application_data.replace(
            "segmentation", "classification"
        )
        with open(
            inputDir + "/train_" + application_data + ".csv", "r"
        ) as read_f, open(
            inputDir + "/train_" + application_data_regression + ".csv", "w", newline=""
        ) as write_reg, open(
            inputDir + "/train_" + application_data_classification + ".csv",
            "w",
            newline="",
        ) as write_class:
            csv_reader = csv.reader(read_f)
            csv_writer_1 = csv.writer(write_reg)
            csv_writer_2 = csv.writer(write_class)
            i = 0
            for row in csv_reader:
                if i == 0:
                    row.append("ValueToPredict")
                    csv_writer_2.writerow(row)
                    # row.append('ValueToPredict_2')
                    csv_writer_1.writerow(row)
                else:
                    row_regression = copy.deepcopy(row)
                    row_classification = copy.deepcopy(row)
                    row_regression.append(str(random.uniform(0, 1)))
                    # row_regression.append(str(random.uniform(0, 1)))
                    row_classification.append(str(random.randint(0, 2)))
                    csv_writer_1.writerow(row_regression)
                    csv_writer_2.writerow(row_classification)
                i += 1


# these are helper functions to be used in other tests
def sanitize_outputDir():
    print("02_1: Sanitizing outputDir")
    if os.path.isdir(outputDir):
        shutil.rmtree(outputDir)  # overwrite previous results
    Path(outputDir).mkdir(parents=True, exist_ok=True)


def get_temp_config_path():
    print("02_2: Creating path for temporary config file")
    temp_config_path = os.path.join(outputDir, "config_temp.yaml")
    # if found in previous run, discard.
    if os.path.exists(temp_config_path):
        os.remove(temp_config_path)
    return temp_config_path


# these are helper functions to be used in other tests


def test_train_segmentation_rad_2d(device):
    print("03: Starting 2D Rad segmentation tests")
    # read and parse csv
    parameters = parseConfig(
        testingDir + "/config_segmentation.yaml", version_check_flag=False
    )
    training_data, parameters["headers"] = parseTrainingCSV(
        inputDir + "/train_2d_rad_segmentation.csv"
    )
    parameters["modality"] = "rad"
    parameters["patch_size"] = patch_size["2D"]
    parameters["model"]["dimension"] = 2
    parameters["model"]["class_list"] = [0, 255]
    parameters["model"]["amp"] = True
    parameters["model"]["num_channels"] = 3
    parameters["model"]["onnx_export"] = False
    parameters["model"]["print_summary"] = False
    parameters["data_preprocessing"]["resize_image"] = [224, 224]
    parameters = populate_header_in_parameters(parameters, parameters["headers"])
    # read and initialize parameters for specific data dimension
    for model in all_models_segmentation:
        if model == "imagenet_unet":
            # imagenet_unet encoder needs to be toned down for small patch size
            parameters["model"]["encoder_depth"] = 3
            parameters["model"]["decoder_channels"] = (64, 32, 16)
            parameters["model"]["final_layer"] = random.choice(
                ["sigmoid", "softmax", "logsoftmax", "tanh", "identity"]
            )
            parameters["model"]["converter_type"] = random.choice(
                ["acs", "soft", "conv3d"]
            )
        parameters["model"]["architecture"] = model
        parameters["nested_training"]["testing"] = -5
        parameters["nested_training"]["validation"] = -5
        sanitize_outputDir()
        TrainingManager(
            dataframe=training_data,
            outputDir=outputDir,
            parameters=parameters,
            device=device,
            resume=False,
            reset=True,
        )

    print("passed")


def test_train_segmentation_sdnet_rad_2d(device):
    print("04: Starting 2D Rad segmentation tests")
    # read and parse csv
    parameters = parseConfig(
        testingDir + "/config_segmentation.yaml", version_check_flag=False
    )
    training_data, parameters["headers"] = parseTrainingCSV(
        inputDir + "/train_2d_rad_segmentation.csv"
    )
    # patch_size is custom for sdnet
    parameters["patch_size"] = [224, 224, 1]
    parameters["batch_size"] = 2
    parameters["model"]["dimension"] = 2
    parameters["model"]["class_list"] = [0, 255]
    parameters["model"]["num_channels"] = 1
    parameters["model"]["architecture"] = "sdnet"
    parameters["model"]["onnx_export"] = False
    parameters["model"]["print_summary"] = False
    parameters = populate_header_in_parameters(parameters, parameters["headers"])
    sanitize_outputDir()
    TrainingManager(
        dataframe=training_data,
        outputDir=outputDir,
        parameters=parameters,
        device=device,
        resume=False,
        reset=True,
    )

    print("passed")


def test_train_segmentation_rad_3d(device):
    print("05: Starting 3D Rad segmentation tests")
    # read and parse csv
    # read and initialize parameters for specific data dimension
    parameters = parseConfig(
        testingDir + "/config_segmentation.yaml", version_check_flag=False
    )
    training_data, parameters["headers"] = parseTrainingCSV(
        inputDir + "/train_3d_rad_segmentation.csv"
    )
    parameters["modality"] = "rad"
    parameters["patch_size"] = patch_size["3D"]
    parameters["model"]["dimension"] = 3
    parameters["model"]["class_list"] = [0, 1]
    parameters["model"]["final_layer"] = "softmax"
    parameters["model"]["amp"] = True
    parameters["in_memory"] = True
    parameters["model"]["num_channels"] = len(parameters["headers"]["channelHeaders"])
    parameters["model"]["onnx_export"] = False
    parameters["model"]["print_summary"] = False
    parameters = populate_header_in_parameters(parameters, parameters["headers"])
    # loop through selected models and train for single epoch
    for model in all_models_segmentation:
        if model == "imagenet_unet":
            # imagenet_unet encoder needs to be toned down for small patch size
            parameters["model"]["encoder_depth"] = 3
            parameters["model"]["decoder_channels"] = (64, 32, 16)
            parameters["model"]["final_layer"] = random.choice(
                ["sigmoid", "softmax", "logsoftmax", "tanh", "identity"]
            )
            parameters["model"]["converter_type"] = random.choice(
                ["acs", "soft", "conv3d"]
            )
        parameters["model"]["architecture"] = model
        parameters["nested_training"]["testing"] = -5
        parameters["nested_training"]["validation"] = -5
        sanitize_outputDir()
        TrainingManager(
            dataframe=training_data,
            outputDir=outputDir,
            parameters=parameters,
            device=device,
            resume=False,
            reset=True,
        )

    print("passed")


def test_train_regression_rad_2d(device):
    print("06: Starting 2D Rad regression tests")
    # read and initialize parameters for specific data dimension
    parameters = parseConfig(
        testingDir + "/config_regression.yaml", version_check_flag=False
    )
    parameters["modality"] = "rad"
    parameters["patch_size"] = patch_size["2D"]
    parameters["model"]["dimension"] = 2
    parameters["model"]["amp"] = False
    # read and parse csv
    training_data, parameters["headers"] = parseTrainingCSV(
        inputDir + "/train_2d_rad_regression.csv"
    )
    parameters["model"]["num_channels"] = 3
    parameters["model"]["class_list"] = parameters["headers"]["predictionHeaders"]
    parameters["scaling_factor"] = 1
    parameters["model"]["onnx_export"] = False
    parameters["model"]["print_summary"] = False
    parameters = populate_header_in_parameters(parameters, parameters["headers"])
    # loop through selected models and train for single epoch
    for model in all_models_regression:
        parameters["model"]["architecture"] = model
        parameters["nested_training"]["testing"] = -5
        parameters["nested_training"]["validation"] = -5
        sanitize_outputDir()
        TrainingManager(
            dataframe=training_data,
            outputDir=outputDir,
            parameters=parameters,
            device=device,
            resume=False,
            reset=True,
        )

    print("passed")


def test_train_regression_rad_2d_imagenet(device):
    print("07: Starting 2D Rad regression tests for imagenet models")
    # read and initialize parameters for specific data dimension
    print("Starting 2D Rad regression tests for imagenet models")
    parameters = parseConfig(
        testingDir + "/config_regression.yaml", version_check_flag=False
    )
    parameters["patch_size"] = patch_size["2D"]
    parameters["model"]["dimension"] = 2
    parameters["model"]["amp"] = False
    parameters["model"]["print_summary"] = False
    # read and parse csv
    training_data, parameters["headers"] = parseTrainingCSV(
        inputDir + "/train_2d_rad_regression.csv"
    )
    parameters["model"]["num_channels"] = 3
    parameters["model"]["class_list"] = parameters["headers"]["predictionHeaders"]
    parameters["scaling_factor"] = 1
    parameters = populate_header_in_parameters(parameters, parameters["headers"])
    # loop through selected models and train for single epoch
    for model in all_models_classification:
        parameters["model"]["architecture"] = model
        parameters["nested_training"]["testing"] = 1
        parameters["nested_training"]["validation"] = -5
        sanitize_outputDir()
        TrainingManager(
            dataframe=training_data,
            outputDir=outputDir,
            parameters=parameters,
            device=device,
            resume=False,
            reset=True,
        )

    print("passed")


def test_train_regression_brainage_rad_2d(device):
    print("08: Starting brain age tests")
    # read and initialize parameters for specific data dimension
    parameters = parseConfig(
        testingDir + "/config_regression.yaml", version_check_flag=False
    )
    parameters["modality"] = "rad"
    parameters["patch_size"] = patch_size["2D"]
    parameters["model"]["dimension"] = 2
    parameters["model"]["amp"] = False
    # read and parse csv
    training_data, parameters["headers"] = parseTrainingCSV(
        inputDir + "/train_2d_rad_regression.csv"
    )
    parameters["model"]["num_channels"] = 3
    parameters["model"]["class_list"] = parameters["headers"]["predictionHeaders"]
    parameters["scaling_factor"] = 1
    parameters["model"]["architecture"] = "brain_age"
    parameters["model"]["onnx_export"] = False
    parameters["model"]["print_summary"] = False
    parameters = populate_header_in_parameters(parameters, parameters["headers"])
    sanitize_outputDir()
    TrainingManager(
        dataframe=training_data,
        outputDir=outputDir,
        parameters=parameters,
        device=device,
        resume=False,
        reset=True,
    )

    print("passed")


def test_train_regression_rad_3d(device):
    print("09: Starting 3D Rad regression tests")
    # read and initialize parameters for specific data dimension
    parameters = parseConfig(
        testingDir + "/config_regression.yaml", version_check_flag=False
    )
    parameters["modality"] = "rad"
    parameters["patch_size"] = patch_size["3D"]
    parameters["model"]["dimension"] = 3
    # read and parse csv
    training_data, parameters["headers"] = parseTrainingCSV(
        inputDir + "/train_3d_rad_regression.csv"
    )
    parameters["model"]["num_channels"] = len(parameters["headers"]["channelHeaders"])
    parameters["model"]["class_list"] = parameters["headers"]["predictionHeaders"]
    parameters["model"]["onnx_export"] = False
    parameters["model"]["print_summary"] = False
    parameters = populate_header_in_parameters(parameters, parameters["headers"])
    # loop through selected models and train for single epoch
    for model in all_models_regression:
        if "efficientnet" in model:
            parameters["patch_size"] = [16, 16, 16]
        else:
            parameters["patch_size"] = patch_size["3D"]

        if model == "imagenet_unet":
            parameters["model"]["depth"] = 2
            parameters["model"]["decoder_channels"] = [32, 16]
            parameters["model"]["encoder_weights"] = "None"
            parameters["model"]["converter_type"] = random.choice(
                ["acs", "soft", "conv3d"]
            )
        parameters["model"]["architecture"] = model
        parameters["nested_training"]["testing"] = -5
        parameters["nested_training"]["validation"] = -5
        sanitize_outputDir()
        TrainingManager(
            dataframe=training_data,
            outputDir=outputDir,
            parameters=parameters,
            device=device,
            resume=False,
            reset=True,
        )

    print("passed")


def test_train_classification_rad_2d(device):
    print("10: Starting 2D Rad classification tests")
    # read and initialize parameters for specific data dimension
    parameters = parseConfig(
        testingDir + "/config_classification.yaml", version_check_flag=False
    )
    parameters["modality"] = "rad"
    parameters["track_memory_usage"] = True
    parameters["patch_size"] = patch_size["2D"]
    parameters["model"]["dimension"] = 2
    # read and parse csv
    training_data, parameters["headers"] = parseTrainingCSV(
        inputDir + "/train_2d_rad_classification.csv"
    )
    parameters["model"]["num_channels"] = 3
    parameters["model"]["onnx_export"] = False
    parameters["model"]["print_summary"] = False
    parameters = populate_header_in_parameters(parameters, parameters["headers"])
    # loop through selected models and train for single epoch
    for model in all_models_regression:
        if model == "imagenet_unet":
            parameters["model"]["depth"] = 2
            parameters["model"]["decoder_channels"] = [32, 16]
            parameters["model"]["encoder_weights"] = "None"
            parameters["model"]["converter_type"] = random.choice(
                ["acs", "soft", "conv3d"]
            )
        parameters["model"]["architecture"] = model
        parameters["nested_training"]["testing"] = -5
        parameters["nested_training"]["validation"] = -5
        sanitize_outputDir()
        TrainingManager(
            dataframe=training_data,
            outputDir=outputDir,
            parameters=parameters,
            device=device,
            resume=False,
            reset=True,
        )

    # ensure sigmoid and softmax activations are tested for imagenet models
    for activation_type in ["sigmoid", "softmax"]:
        parameters["model"]["architecture"] = "imagenet_vgg11"
        parameters["model"]["final_layer"] = activation_type
        parameters["nested_training"]["testing"] = -5
        parameters["nested_training"]["validation"] = -5
        sanitize_outputDir()
        TrainingManager(
            dataframe=training_data,
            outputDir=outputDir,
            parameters=parameters,
            device=device,
            resume=False,
            reset=True,
        )

    print("passed")


def test_train_classification_rad_3d(device):
    print("11: Starting 3D Rad classification tests")
    # read and initialize parameters for specific data dimension
    parameters = parseConfig(
        testingDir + "/config_classification.yaml", version_check_flag=False
    )
    parameters["modality"] = "rad"
    parameters["patch_size"] = patch_size["3D"]
    parameters["model"]["dimension"] = 3
    # read and parse csv
    training_data, parameters["headers"] = parseTrainingCSV(
        inputDir + "/train_3d_rad_classification.csv"
    )
    parameters["model"]["num_channels"] = len(parameters["headers"]["channelHeaders"])
    parameters = populate_header_in_parameters(parameters, parameters["headers"])
    parameters["model"]["onnx_export"] = False
    parameters["model"]["print_summary"] = False
    # loop through selected models and train for single epoch
    for model in all_models_regression:
        if "efficientnet" in model:
            parameters["patch_size"] = [16, 16, 16]
        else:
            parameters["patch_size"] = patch_size["3D"]
        if model == "imagenet_unet":
            parameters["model"]["encoder_name"] = "efficientnet-b0"
            parameters["model"]["depth"] = 1
            parameters["model"]["decoder_channels"] = [64]
            parameters["model"]["final_layer"] = random.choice(
                ["sigmoid", "softmax", "logsoftmax", "tanh", "identity"]
            )
            parameters["model"]["converter_type"] = random.choice(
                ["acs", "soft", "conv3d"]
            )
        parameters["model"]["architecture"] = model
        parameters["nested_training"]["testing"] = -5
        parameters["nested_training"]["validation"] = -5
        sanitize_outputDir()
        TrainingManager(
            dataframe=training_data,
            outputDir=outputDir,
            parameters=parameters,
            device=device,
            resume=False,
            reset=True,
        )

    print("passed")


def test_train_resume_inference_classification_rad_3d(device):
    print("12: Starting 3D Rad classification tests for resume and reset")
    # read and initialize parameters for specific data dimension
    parameters = parseConfig(
        testingDir + "/config_classification.yaml", version_check_flag=False
    )
    parameters["modality"] = "rad"
    parameters["patch_size"] = patch_size["3D"]
    parameters["model"]["dimension"] = 3
    # read and parse csv
    training_data, parameters["headers"] = parseTrainingCSV(
        inputDir + "/train_3d_rad_classification.csv"
    )
    parameters["model"]["num_channels"] = len(parameters["headers"]["channelHeaders"])
    parameters = populate_header_in_parameters(parameters, parameters["headers"])
    # loop through selected models and train for single epoch
    model = all_models_regression[0]
    parameters["model"]["architecture"] = model
    parameters["model"]["onnx_export"] = False
    parameters["model"]["print_summary"] = False
    sanitize_outputDir()
    TrainingManager(
        dataframe=training_data,
        outputDir=outputDir,
        parameters=parameters,
        device=device,
        resume=False,
        reset=True,
    )

    ## testing resume with parameter updates
    parameters["num_epochs"] = 2
    parameters["nested_training"]["testing"] = -5
    parameters["nested_training"]["validation"] = -5
    parameters["model"]["save_at_every_epoch"] = True
    TrainingManager(
        dataframe=training_data,
        outputDir=outputDir,
        parameters=parameters,
        device=device,
        resume=True,
        reset=False,
    )

    ## testing resume without parameter updates
    parameters["num_epochs"] = 1
    parameters["nested_training"]["testing"] = -5
    parameters["nested_training"]["validation"] = -5
    TrainingManager(
        dataframe=training_data,
        outputDir=outputDir,
        parameters=parameters,
        device=device,
        resume=False,
        reset=False,
    )

    parameters["output_dir"] = outputDir  # this is in inference mode
    InferenceManager(
        dataframe=training_data,
        modelDir=outputDir,
        parameters=parameters,
        device=device,
    )
    # test the case where outputDir is explicitly provided to InferenceManager
    collision_status, training_data = parseTestingCSV(
        training_data, parameters["output_dir"]
    )
    InferenceManager(
        dataframe=training_data,
        modelDir=outputDir,
        parameters=parameters,
        device=device,
        outputDir=os.path.join(outputDir, get_unique_timestamp()),
    )

    print("passed")


def test_train_inference_optimize_classification_rad_3d(device):
    print("13: Starting 3D Rad segmentation tests for optimization")
    # read and initialize parameters for specific data dimension
    parameters = parseConfig(
        testingDir + "/config_classification.yaml", version_check_flag=False
    )
    parameters["modality"] = "rad"
    parameters["patch_size"] = patch_size["3D"]
    parameters["model"]["dimension"] = 3
    # read and parse csv
    training_data, parameters["headers"] = parseTrainingCSV(
        inputDir + "/train_3d_rad_classification.csv"
    )
    parameters["model"]["num_channels"] = len(parameters["headers"]["channelHeaders"])
    parameters = populate_header_in_parameters(parameters, parameters["headers"])
    parameters["model"]["architecture"] = all_models_regression[0]
    parameters["model"]["onnx_export"] = True
    parameters["model"]["print_summary"] = False
    sanitize_outputDir()
    TrainingManager(
        dataframe=training_data,
        outputDir=outputDir,
        parameters=parameters,
        device=device,
        resume=False,
        reset=True,
    )

    ## testing inference
    for model_type in all_model_type:
        parameters["model"]["type"] = model_type
        parameters["output_dir"] = outputDir  # this is in inference mode
        InferenceManager(
            dataframe=training_data,
            modelDir=outputDir,
            parameters=parameters,
            device=device,
        )

    print("passed")


def test_train_inference_optimize_segmentation_rad_2d(device):
    print("14: Starting 2D Rad segmentation tests for optimization")
    # read and parse csv
    parameters = parseConfig(
        testingDir + "/config_segmentation.yaml", version_check_flag=False
    )
    training_data, parameters["headers"] = parseTrainingCSV(
        inputDir + "/train_2d_rad_segmentation.csv"
    )
    parameters["patch_size"] = patch_size["2D"]
    parameters["modality"] = "rad"
    parameters["model"]["dimension"] = 2
    parameters["model"]["class_list"] = [0, 255]
    parameters["model"]["amp"] = True
    parameters["save_output"] = True
    parameters["model"]["num_channels"] = 3
    parameters["metrics"] = ["dice"]
    parameters["model"]["architecture"] = "resunet"
    parameters["model"]["onnx_export"] = True
    parameters["model"]["print_summary"] = False
    parameters = populate_header_in_parameters(parameters, parameters["headers"])
    sanitize_outputDir()
    TrainingManager(
        dataframe=training_data,
        outputDir=outputDir,
        parameters=parameters,
        device=device,
        resume=False,
        reset=True,
    )

    ## testing inference
    for model_type in all_model_type:
        parameters["model"]["type"] = model_type
        parameters["output_dir"] = outputDir  # this is in inference mode
        InferenceManager(
            dataframe=training_data,
            modelDir=outputDir,
            parameters=parameters,
            device=device,
        )

    print("passed")


def test_train_inference_classification_with_logits_single_fold_rad_3d(device):
    print("15: Starting 3D Rad classification tests for single fold logits inference")
    # read and initialize parameters for specific data dimension
    parameters = parseConfig(
        testingDir + "/config_classification.yaml", version_check_flag=False
    )
    parameters["modality"] = "rad"
    parameters["patch_size"] = patch_size["3D"]
    parameters["model"]["dimension"] = 3
    parameters["model"]["final_layer"] = "logits"

    # read and parse csv
    training_data, parameters["headers"] = parseTrainingCSV(
        inputDir + "/train_3d_rad_classification.csv"
    )
    parameters["model"]["num_channels"] = len(parameters["headers"]["channelHeaders"])
    parameters = populate_header_in_parameters(parameters, parameters["headers"])
    # loop through selected models and train for single epoch
    model = all_models_regression[0]
    parameters["model"]["architecture"] = model
    parameters["model"]["onnx_export"] = False
    parameters["model"]["print_summary"] = False
    sanitize_outputDir()
    TrainingManager(
        dataframe=training_data,
        outputDir=outputDir,
        parameters=parameters,
        device=device,
        resume=False,
        reset=True,
    )
    ## this is to test if inference can run without having ground truth column
    training_data.drop("ValueToPredict", axis=1, inplace=True)
    training_data.drop("Label", axis=1, inplace=True)
    temp_infer_csv = os.path.join(outputDir, "temp_infer_csv.csv")
    training_data.to_csv(temp_infer_csv, index=False)
    # read and parse csv
    parameters = parseConfig(
        testingDir + "/config_classification.yaml", version_check_flag=False
    )
    training_data, parameters["headers"] = parseTrainingCSV(temp_infer_csv)
    parameters["output_dir"] = outputDir  # this is in inference mode
    parameters["output_dir"] = outputDir  # this is in inference mode
    parameters["modality"] = "rad"
    parameters["patch_size"] = patch_size["3D"]
    parameters["model"]["dimension"] = 3
    parameters["model"]["final_layer"] = "logits"
    parameters["model"]["num_channels"] = len(parameters["headers"]["channelHeaders"])
    parameters = populate_header_in_parameters(parameters, parameters["headers"])
    # loop through selected models and train for single epoch
    model = all_models_regression[0]
    parameters["model"]["architecture"] = model
    parameters["model"]["onnx_export"] = False
    InferenceManager(
        dataframe=training_data,
        modelDir=outputDir,
        parameters=parameters,
        device=device,
    )

    print("passed")


def test_train_inference_classification_with_logits_multiple_folds_rad_3d(device):
    print("16: Starting 3D Rad classification tests for multi-fold logits inference")
    # read and initialize parameters for specific data dimension
    parameters = parseConfig(
        testingDir + "/config_classification.yaml", version_check_flag=False
    )
    parameters["modality"] = "rad"
    parameters["patch_size"] = patch_size["3D"]
    parameters["model"]["dimension"] = 3
    parameters["model"]["final_layer"] = "logits"
    # necessary for n-fold cross-validation inference
    parameters["nested_training"]["validation"] = 2
    parameters["model"]["onnx_export"] = False
    parameters["model"]["print_summary"] = False
    # read and parse csv
    training_data, parameters["headers"] = parseTrainingCSV(
        inputDir + "/train_3d_rad_classification.csv"
    )
    parameters["model"]["num_channels"] = len(parameters["headers"]["channelHeaders"])
    parameters = populate_header_in_parameters(parameters, parameters["headers"])
    # loop through selected models and train for single epoch
    model = all_models_regression[0]
    parameters["model"]["architecture"] = model
    sanitize_outputDir()
    TrainingManager(
        dataframe=training_data,
        outputDir=outputDir,
        parameters=parameters,
        device=device,
        resume=False,
        reset=True,
    )
    parameters["output_dir"] = outputDir  # this is in inference mode
    InferenceManager(
        dataframe=training_data,
        modelDir=outputDir + "," + outputDir,
        parameters=parameters,
        device=device,
    )

    print("passed")


def test_train_scheduler_classification_rad_2d(device):
    print("17: Starting 2D Rad segmentation tests for scheduler")
    # read and initialize parameters for specific data dimension
    # loop through selected models and train for single epoch
    for scheduler in global_schedulers_dict:
        parameters = parseConfig(
            testingDir + "/config_classification.yaml", version_check_flag=False
        )
        parameters["modality"] = "rad"
        parameters["patch_size"] = patch_size["2D"]
        parameters["model"]["dimension"] = 2
        # read and parse csv
        training_data, parameters["headers"] = parseTrainingCSV(
            inputDir + "/train_2d_rad_classification.csv"
        )
        parameters["model"]["num_channels"] = 3
        parameters["model"]["architecture"] = "densenet121"
        parameters["model"]["norm_type"] = "instance"
        parameters = populate_header_in_parameters(parameters, parameters["headers"])
        parameters["model"]["onnx_export"] = False
        parameters["model"]["print_summary"] = False
        parameters["scheduler"] = {}
        parameters["scheduler"]["type"] = scheduler
        parameters["nested_training"]["testing"] = -5
        parameters["nested_training"]["validation"] = -5
        sanitize_outputDir()
        ## ensure parameters are parsed every single time
        file_config_temp = get_temp_config_path()

        with open(file_config_temp, "w") as file:
            yaml.dump(parameters, file)

        parameters = parseConfig(file_config_temp, version_check_flag=False)
        TrainingManager(
            dataframe=training_data,
            outputDir=outputDir,
            parameters=parameters,
            device=device,
            resume=False,
            reset=True,
        )

    print("passed")


def test_train_optimizer_classification_rad_2d(device):
    print("18: Starting 2D Rad classification tests for optimizer")
    # read and initialize parameters for specific data dimension
    parameters = parseConfig(
        testingDir + "/config_classification.yaml", version_check_flag=False
    )
    parameters["modality"] = "rad"
    parameters["patch_size"] = patch_size["2D"]
    parameters["model"]["dimension"] = 2
    # read and parse csv
    training_data, parameters["headers"] = parseTrainingCSV(
        inputDir + "/train_2d_rad_classification.csv"
    )
    parameters["model"]["num_channels"] = 3
    parameters["model"]["architecture"] = "densenet121"
    parameters["model"]["norm_type"] = "none"
    parameters["model"]["onnx_export"] = False
    parameters["model"]["print_summary"] = False
    parameters = populate_header_in_parameters(parameters, parameters["headers"])
    # loop through selected models and train for single epoch
    for optimizer in global_optimizer_dict:
        parameters["optimizer"] = {}
        parameters["optimizer"]["type"] = optimizer
        parameters["nested_training"]["testing"] = -5
        parameters["nested_training"]["validation"] = -5
        if os.path.exists(outputDir):
            shutil.rmtree(outputDir)  # overwrite previous results
        Path(outputDir).mkdir(parents=True, exist_ok=True)
        TrainingManager(
            dataframe=training_data,
            outputDir=outputDir,
            parameters=parameters,
            device=device,
            resume=False,
            reset=True,
        )

    print("passed")


def test_clip_train_classification_rad_3d(device):
    print("19: Starting 3D Rad classification tests for clipping")
    # read and initialize parameters for specific data dimension
    parameters = parseConfig(
        testingDir + "/config_classification.yaml", version_check_flag=False
    )
    parameters["modality"] = "rad"
    parameters["patch_size"] = patch_size["3D"]
    parameters["model"]["dimension"] = 3
    # read and parse csv
    training_data, parameters["headers"] = parseTrainingCSV(
        inputDir + "/train_3d_rad_classification.csv"
    )
    parameters["model"]["num_channels"] = len(parameters["headers"]["channelHeaders"])
    parameters["model"]["architecture"] = "vgg16"
    parameters["model"]["norm_type"] = "None"
    parameters["model"]["onnx_export"] = False
    parameters["model"]["print_summary"] = False
    parameters = populate_header_in_parameters(parameters, parameters["headers"])
    # loop through selected models and train for single epoch
    for clip_mode in all_clip_modes:
        parameters["clip_mode"] = clip_mode
        parameters["nested_training"]["testing"] = -5
        parameters["nested_training"]["validation"] = -5
        sanitize_outputDir()
        TrainingManager(
            dataframe=training_data,
            outputDir=outputDir,
            parameters=parameters,
            device=device,
            resume=False,
            reset=True,
        )
    print("passed")


def test_train_normtype_segmentation_rad_3d(device):
    print("20: Starting 3D Rad segmentation tests for normtype")
    # read and initialize parameters for specific data dimension
    # read and parse csv
    # read and initialize parameters for specific data dimension
    parameters = parseConfig(
        testingDir + "/config_segmentation.yaml", version_check_flag=False
    )
    training_data, parameters["headers"] = parseTrainingCSV(
        inputDir + "/train_3d_rad_segmentation.csv"
    )
    parameters["patch_size"] = patch_size["3D"]
    parameters["model"]["dimension"] = 3
    parameters["model"]["class_list"] = [0, 1]
    parameters["model"]["amp"] = True
    parameters["save_output"] = True
    parameters["data_postprocessing"] = {"fill_holes"}
    parameters["in_memory"] = True
    parameters["model"]["onnx_export"] = False
    parameters["model"]["print_summary"] = False
    parameters["model"]["num_channels"] = len(parameters["headers"]["channelHeaders"])
    parameters = populate_header_in_parameters(parameters, parameters["headers"])

    # these should raise exceptions
    for norm_type in ["none", None]:
        parameters["model"]["norm_type"] = norm_type
        file_config_temp = get_temp_config_path()
        with open(file_config_temp, "w") as file:
            yaml.dump(parameters, file)
        with pytest.raises(Exception) as exc_info:
            parameters = parseConfig(file_config_temp, version_check_flag=False)

        print("Exception raised:", exc_info.value)

    # loop through selected models and train for single epoch
    for norm in all_norm_types:
        for model in ["resunet", "unet", "fcn", "unetr"]:
            parameters["model"]["architecture"] = model
            parameters["model"]["norm_type"] = norm
            parameters["nested_training"]["testing"] = -5
            parameters["nested_training"]["validation"] = -5
            if os.path.isdir(outputDir):
                shutil.rmtree(outputDir)  # overwrite previous results
            Path(outputDir).mkdir(parents=True, exist_ok=True)
            TrainingManager(
                dataframe=training_data,
                outputDir=outputDir,
                parameters=parameters,
                device=device,
                resume=False,
                reset=True,
            )

        print("passed")


def test_train_metrics_segmentation_rad_2d(device):
    print("21: Starting 2D Rad segmentation tests for metrics")
    # read and parse csv
    parameters = parseConfig(
        testingDir + "/config_segmentation.yaml", version_check_flag=False
    )
    parameters["modality"] = "rad"
    parameters["patch_size"] = patch_size["2D"]
    parameters["model"]["dimension"] = 2
    parameters["model"]["class_list"] = [0, 255]
    parameters["data_postprocessing"] = {"mapping": {0: 0, 255: 1}}
    parameters["model"]["amp"] = True
    parameters["save_output"] = True
    parameters["model"]["num_channels"] = 3
    parameters["metrics"] = [
        "dice",
        "hausdorff",
        "hausdorff95",
        "normalized_surface_dice",
    ]
    parameters["model"]["architecture"] = "resunet"
    parameters["model"]["onnx_export"] = False
    parameters["model"]["print_summary"] = False
    file_config_temp = get_temp_config_path()

    with open(file_config_temp, "w") as file:
        yaml.dump(parameters, file)

    parameters = parseConfig(file_config_temp, version_check_flag=False)
    training_data, parameters["headers"] = parseTrainingCSV(
        inputDir + "/train_2d_rad_segmentation.csv"
    )
    parameters = populate_header_in_parameters(parameters, parameters["headers"])
    sanitize_outputDir()
    TrainingManager(
        dataframe=training_data,
        outputDir=outputDir,
        parameters=parameters,
        device=device,
        resume=False,
        reset=True,
    )

    print("passed")


def test_train_metrics_regression_rad_2d(device):
    print("22: Starting 2D Rad regression tests for metrics")
    # read and parse csv
    parameters = parseConfig(
        testingDir + "/config_regression.yaml", version_check_flag=False
    )
    training_data, parameters["headers"] = parseTrainingCSV(
        inputDir + "/train_2d_rad_regression.csv"
    )
    parameters["modality"] = "rad"
    parameters["patch_size"] = patch_size["2D"]
    parameters["model"]["dimension"] = 2
    parameters["model"]["class_list"] = [0, 255]
    parameters["model"]["norm_type"] = "instance"
    parameters["model"]["amp"] = False
    parameters["model"]["num_channels"] = 3
    parameters["model"]["architecture"] = "vgg11"
    parameters["model"]["onnx_export"] = False
    parameters["model"]["print_summary"] = True
    parameters = populate_header_in_parameters(parameters, parameters["headers"])
    sanitize_outputDir()
    TrainingManager(
        dataframe=training_data,
        outputDir=outputDir,
        parameters=parameters,
        device=device,
        resume=False,
        reset=True,
    )

    print("passed")


def test_train_losses_segmentation_rad_2d(device):
    print("23: Starting 2D Rad segmentation tests for losses")
    # read and parse csv
    parameters = parseConfig(
        testingDir + "/config_segmentation.yaml", version_check_flag=False
    )
    training_data, parameters["headers"] = parseTrainingCSV(
        inputDir + "/train_2d_rad_segmentation.csv"
    )
    parameters["modality"] = "rad"
    parameters["patch_size"] = patch_size["2D"]
    parameters["model"]["dimension"] = 2
    parameters["model"]["class_list"] = [0, 255]
    # disabling amp because some losses do not support Half, yet
    parameters["model"]["amp"] = False
    parameters["model"]["num_channels"] = 3
    parameters["model"]["architecture"] = "resunet"
    parameters["metrics"] = ["dice"]
    parameters["model"]["onnx_export"] = False
    parameters["model"]["print_summary"] = False
    parameters = populate_header_in_parameters(parameters, parameters["headers"])
    # loop through selected models and train for single epoch
    for loss_type in ["dc", "dc_log", "dcce", "dcce_logits", "tversky"]:
        parameters["loss_function"] = loss_type
        parameters["nested_training"]["testing"] = -5
        parameters["nested_training"]["validation"] = -5
        sanitize_outputDir()
        TrainingManager(
            dataframe=training_data,
            outputDir=outputDir,
            parameters=parameters,
            device=device,
            resume=False,
            reset=True,
        )

    print("passed")


def test_generic_config_read():
    print("24: Starting testing reading configuration")
    file_config_temp = get_temp_config_path()
    parameters = parseConfig(
        os.path.join(baseConfigDir, "config_all_options.yaml"),
        version_check_flag=False,
    )
    parameters["data_preprocessing"]["resize_image"] = [128, 128]

    with open(file_config_temp, "w") as file:
        yaml.dump(parameters, file)

    # read and parse csv
    parameters = parseConfig(file_config_temp, version_check_flag=True)

    training_data, parameters["headers"] = parseTrainingCSV(
        inputDir + "/train_2d_rad_segmentation.csv"
    )
    assert parameters is not None, "parameters is None"
    data_loader = ImagesFromDataFrame(training_data, parameters, True, "unit_test")
    assert data_loader is not None, "data_loader is None"

    os.remove(file_config_temp)

    # ensure resize_image is triggered
    parameters["data_preprocessing"].pop("resample")
    parameters["data_preprocessing"].pop("resample_min")
    parameters["data_preprocessing"]["resize_image"] = [128, 128]
    parameters["model"]["print_summary"] = False

    with open(file_config_temp, "w") as file:
        yaml.dump(parameters, file)

    parameters = parseConfig(file_config_temp, version_check_flag=True)

    training_data, parameters["headers"] = parseTrainingCSV(
        inputDir + "/train_2d_rad_segmentation.csv"
    )
    assert parameters is not None, "parameters is None"
    data_loader = ImagesFromDataFrame(training_data, parameters, True, "unit_test")
    assert data_loader is not None, "data_loader is None"

    os.remove(file_config_temp)

    # ensure resize_patch is triggered
    parameters["data_preprocessing"].pop("resize_image")
    parameters["data_preprocessing"]["resize_patch"] = [64, 64]

    with open(file_config_temp, "w") as file:
        yaml.dump(parameters, file)

    parameters = parseConfig(file_config_temp, version_check_flag=True)

    training_data, parameters["headers"] = parseTrainingCSV(
        inputDir + "/train_2d_rad_segmentation.csv"
    )
    assert parameters is not None, "parameters is None"
    data_loader = ImagesFromDataFrame(training_data, parameters, True, "unit_test")
    assert data_loader is not None, "data_loader is None"

    os.remove(file_config_temp)

    # ensure resize_image is triggered
    parameters["data_preprocessing"].pop("resize_patch")
    parameters["data_preprocessing"]["resize"] = [64, 64]

    with open(file_config_temp, "w") as file:
        yaml.dump(parameters, file)

    parameters = parseConfig(file_config_temp, version_check_flag=True)

    training_data, parameters["headers"] = parseTrainingCSV(
        inputDir + "/train_2d_rad_segmentation.csv"
    )
    assert parameters is not None, "parameters is None"
    data_loader = ImagesFromDataFrame(training_data, parameters, True, "unit_test")
    assert data_loader is not None, "data_loader is None"

    os.remove(file_config_temp)

    print("passed")


def test_generic_cli_function_preprocess():
    print("25: Starting testing cli function preprocess")
    file_config = os.path.join(testingDir, "config_segmentation.yaml")
    sanitize_outputDir()
    file_config_temp = get_temp_config_path()
    file_data = os.path.join(inputDir, "train_2d_rad_segmentation.csv")

    input_data_df, input_data_headers = parseTrainingCSV(file_data, train=False)
    # add random metadata to ensure it gets preserved
    input_data_df["metadata_test_string"] = input_data_df.shape[0] * ["test"]
    input_data_df["metadata_test_float"] = np.random.rand(input_data_df.shape[0])
    input_data_df["metadata_test_int"] = np.random.randint(
        0, 100, input_data_df.shape[0]
    )
    temp_csv = os.path.join(outputDir, "temp.csv")
    input_data_df.to_csv(temp_csv)

    parameters = parseConfig(file_config)
    parameters["modality"] = "rad"
    parameters["patch_size"] = patch_size["2D"]
    parameters["model"]["dimension"] = 2
    parameters["model"]["class_list"] = "[0, 255||125]"
    # disabling amp because some losses do not support Half, yet
    parameters["model"]["amp"] = False
    parameters["model"]["print_summary"] = False
    parameters["model"]["num_channels"] = 3
    parameters["model"]["architecture"] = "unet"
    parameters["metrics"] = ["dice"]
    parameters["patch_sampler"] = "label"
    parameters["weighted_loss"] = True
    parameters["save_output"] = True
    parameters["data_preprocessing"]["to_canonical"] = None
    parameters["data_preprocessing"]["rgba_to_rgb"] = None

    # store this separately for preprocess testing
    with open(file_config_temp, "w") as outfile:
        yaml.dump(parameters, outfile, default_flow_style=False)

    preprocess_and_save(temp_csv, file_config_temp, outputDir)
    training_data, parameters["headers"] = parseTrainingCSV(
        outputDir + "/data_processed.csv"
    )

    # check that the length of training data is what we expect
    assert (
        len(training_data) == input_data_df.shape[0]
    ), "Number of subjects in dataframe is not same as that of input dataframe"
    assert (
        len(training_data.columns) == len(input_data_df.columns) + 1
    ), "Number of columns in output dataframe is not same as that of input dataframe"  # the +1 is for the added index column
    sanitize_outputDir()

    ## regression/classification preprocess
    file_config = os.path.join(testingDir, "config_regression.yaml")
    parameters = parseConfig(file_config)
    parameters["modality"] = "rad"
    parameters["patch_size"] = patch_size["2D"]
    parameters["model"]["dimension"] = 2
    parameters["model"]["amp"] = False
    # read and parse csv
    parameters["model"]["num_channels"] = 3
    parameters["scaling_factor"] = 1
    parameters["model"]["onnx_export"] = False
    parameters["model"]["print_summary"] = False
    parameters["data_preprocessing"]["to_canonical"] = None
    parameters["data_preprocessing"]["rgba_to_rgb"] = None
    file_data = os.path.join(inputDir, "train_2d_rad_regression.csv")
    input_data_df, input_data_headers = parseTrainingCSV(file_data, train=False)
    # add random metadata to ensure it gets preserved
    input_data_df["metadata_test_string"] = input_data_df.shape[0] * ["test"]
    input_data_df["metadata_test_float"] = np.random.rand(input_data_df.shape[0])
    input_data_df["metadata_test_int"] = np.random.randint(
        0, 100, input_data_df.shape[0]
    )
    input_data_df.to_csv(temp_csv)

    # store this separately for preprocess testing
    with open(file_config_temp, "w") as outfile:
        yaml.dump(parameters, outfile, default_flow_style=False)

    preprocess_and_save(temp_csv, file_config_temp, outputDir)
    training_data, parameters["headers"] = parseTrainingCSV(
        outputDir + "/data_processed.csv"
    )

    # check that the length of training data is what we expect
    assert (
        len(training_data) == input_data_df.shape[0]
    ), "Number of subjects in dataframe is not same as that of input dataframe"
    assert (
        len(training_data.columns) == len(input_data_df.columns) + 1
    ), "Number of columns in output dataframe is not same as that of input dataframe"  # the +1 is for the added index column
    sanitize_outputDir()

    print("passed")


def test_generic_cli_function_mainrun(device):
    print("26: Starting testing cli function main_run")
    parameters = parseConfig(
        testingDir + "/config_segmentation.yaml", version_check_flag=False
    )
    file_config_temp = get_temp_config_path()

    parameters["modality"] = "rad"
    parameters["patch_size"] = patch_size["2D"]
    parameters["num_epochs"] = 1
    parameters["nested_training"]["testing"] = 1
    parameters["model"]["dimension"] = 2
    parameters["model"]["class_list"] = [0, 255]
    parameters["model"]["amp"] = True
    parameters["model"]["print_summary"] = False
    parameters["model"]["num_channels"] = 3
    parameters["metrics"] = [
        "dice",
    ]
    parameters["model"]["architecture"] = "unet"

    with open(file_config_temp, "w") as file:
        yaml.dump(parameters, file)

    file_data = os.path.join(inputDir, "train_2d_rad_segmentation.csv")

    main_run(
        file_data, file_config_temp, outputDir, True, device, resume=False, reset=True
    )
    sanitize_outputDir()

    with open(file_config_temp, "w") as file:
        yaml.dump(parameters, file)

    # testing train/valid split
    main_run(
        file_data + "," + file_data,
        file_config_temp,
        outputDir,
        True,
        device,
        resume=False,
        reset=True,
    )
    sanitize_outputDir()

    with open(file_config_temp, "w") as file:
        yaml.dump(parameters, file)

    # testing train/valid/test split
    main_run(
        file_data + "," + file_data + "," + file_data,
        file_config_temp,
        outputDir,
        True,
        device,
        resume=False,
        reset=True,
    )
    sanitize_outputDir()

    print("passed")


def test_dataloader_construction_train_segmentation_3d(device):
    print("27: Starting 3D Rad segmentation tests")
    # read and parse csv
    # read and initialize parameters for specific data dimension
    parameters = parseConfig(
        testingDir + "/config_segmentation.yaml", version_check_flag=False
    )
    params_all_preprocessing_and_augs = parseConfig(
        os.path.join(baseConfigDir, "config_all_options.yaml")
    )

    # take preprocessing and augmentations from all options
    for key in ["data_preprocessing", "data_augmentation"]:
        parameters[key] = params_all_preprocessing_and_augs[key]

    # customize parameters to maximize test coverage
    parameters["data_preprocessing"].pop("normalize", None)
    parameters["data_preprocessing"]["normalize_nonZero"] = None
    parameters["data_preprocessing"]["default_probability"] = 1
    parameters.pop("nested_training", None)
    parameters["nested_training"] = {}
    parameters["nested_training"]["testing"] = 1
    parameters["nested_training"]["validation"] = -5

    training_data, parameters["headers"] = parseTrainingCSV(
        inputDir + "/train_3d_rad_segmentation.csv"
    )
    parameters["modality"] = "rad"
    parameters["patch_size"] = patch_size["3D"]
    parameters["save_training"] = True
    parameters["save_output"] = True
    parameters["model"]["dimension"] = 3
    parameters["model"]["class_list"] = [0, 1]
    parameters["model"]["amp"] = True
    parameters["model"]["num_channels"] = len(parameters["headers"]["channelHeaders"])
    parameters["model"]["architecture"] = "unet"
    parameters["weighted_loss"] = False
    parameters["model"]["onnx_export"] = False
    parameters["model"]["print_summary"] = False
    parameters["data_postprocessing"]["mapping"] = {0: 0, 1: 1}
    parameters["data_postprocessing"]["fill_holes"] = True
    parameters = populate_header_in_parameters(parameters, parameters["headers"])
    # loop through selected models and train for single epoch
    sanitize_outputDir()
    TrainingManager(
        dataframe=training_data,
        outputDir=outputDir,
        parameters=parameters,
        device=device,
        resume=False,
        reset=True,
    )

    print("passed")


def test_generic_preprocess_functions():
    print("28: Starting testing preprocessing functions")
    # initialize an input which has values between [-1,1]
    # checking tensor with last dimension of size 1
    input_tensor = torch.rand(4, 256, 256, 1)
    input_transformed = global_preprocessing_dict["rgba2rgb"]()(input_tensor)
    assert input_transformed.shape[1] == 3, "Number of channels is not 3"

    input_tensor = torch.rand(3, 256, 256, 1)
    input_transformed = global_preprocessing_dict["rgb2rgba"]()(input_tensor)
    assert input_transformed.shape[1] == 4, "Number of channels is not 4"

    input_tensor = 2 * torch.rand(3, 256, 256, 1) - 1
    input_transformed = global_preprocessing_dict["normalize_div_by_255"](input_tensor)
    input_tensor = 2 * torch.rand(1, 3, 256, 256) - 1
    input_transformed = global_preprocessing_dict["normalize_imagenet"](input_tensor)
    input_transformed = global_preprocessing_dict["normalize_standardize"](input_tensor)
    input_transformed = global_preprocessing_dict["normalize_div_by_255"](input_tensor)
    parameters_dict = {}
    parameters_dict["min"] = 0.25
    parameters_dict["max"] = 0.75
    input_transformed = global_preprocessing_dict["threshold"](parameters_dict)(
        input_tensor
    )
    assert (
        torch.count_nonzero(
            input_transformed[input_transformed < parameters_dict["min"]]
            > parameters_dict["max"]
        )
        == 0
    ), "Input should be thresholded"

    input_transformed = global_preprocessing_dict["clip"](parameters_dict)(input_tensor)
    assert (
        torch.count_nonzero(
            input_transformed[input_transformed < parameters_dict["min"]]
            > parameters_dict["max"]
        )
        == 0
    ), "Input should be clipped"

    non_zero_normalizer = global_preprocessing_dict["normalize_nonZero_masked"]
    input_transformed = non_zero_normalizer(input_tensor)
    non_zero_normalizer = global_preprocessing_dict["normalize_positive"]
    input_transformed = non_zero_normalizer(input_tensor)
    non_zero_normalizer = global_preprocessing_dict["normalize_nonZero"]
    input_transformed = non_zero_normalizer(input_tensor)

    ## stain_normalization checks
    input_tensor = 2 * torch.rand(3, 256, 256, 1) + 10
    training_data, _ = parseTrainingCSV(inputDir + "/train_2d_rad_segmentation.csv")
    parameters_temp = {}
    parameters_temp["data_preprocessing"] = {}
    parameters_temp["data_preprocessing"]["stain_normalizer"] = {
        "target": training_data["Channel_0"][0]
    }
    for extractor in ["ruifrok", "macenko", "vahadane"]:
        parameters_temp["data_preprocessing"]["stain_normalizer"][
            "extractor"
        ] = extractor
        non_zero_normalizer = global_preprocessing_dict["stain_normalizer"](
            parameters_temp["data_preprocessing"]["stain_normalizer"]
        )
        input_transformed = non_zero_normalizer(input_tensor)

    ## histogram matching tests
    # histogram equalization
    input_tensor = torch.rand(1, 64, 64, 64)
    parameters_temp = {}
    parameters_temp["data_preprocessing"] = {}
    parameters_temp["data_preprocessing"]["histogram_matching"] = {}
    non_zero_normalizer = global_preprocessing_dict["histogram_matching"](
        parameters_temp["data_preprocessing"]["histogram_matching"]
    )
    input_transformed = non_zero_normalizer(input_tensor)
    # adaptive histogram equalization
    parameters_temp = {}
    parameters_temp["data_preprocessing"] = {}
    parameters_temp["data_preprocessing"]["histogram_matching"] = {"target": "adaptive"}
    non_zero_normalizer = global_preprocessing_dict["histogram_matching"](
        parameters_temp["data_preprocessing"]["histogram_matching"]
    )
    input_transformed = non_zero_normalizer(input_tensor)
    # histogram matching
    training_data, _ = parseTrainingCSV(inputDir + "/train_3d_rad_segmentation.csv")
    parameters_temp = {}
    parameters_temp["data_preprocessing"] = {}
    parameters_temp["data_preprocessing"]["histogram_matching"] = {
        "target": training_data["Channel_0"][0]
    }
    non_zero_normalizer = global_preprocessing_dict["histogram_matching"](
        parameters_temp["data_preprocessing"]["histogram_matching"]
    )
    input_transformed = non_zero_normalizer(input_tensor)

    # fill holes
    input_tensor = torch.rand(1, 256, 256, 256) > 0.5
    input_transformed = fill_holes(input_tensor)

    ## CCA tests
    # 3d
    input_tensor = torch.rand(1, 256, 256, 256) > 0.5
    input_transformed = cca(input_tensor)
    # 2d
    input_tensor = torch.rand(1, 256, 256) > 0.5
    input_transformed = cca(input_tensor)
    # 2d rgb
    input_tensor = torch.rand(1, 3, 256, 256) > 0.5
    input_transformed = cca(input_tensor)

    input_tensor = torch.rand(1, 256, 256, 256)
    cropper = global_preprocessing_dict["crop_external_zero_planes"](
        patch_size=[128, 128, 128]
    )
    input_transformed = cropper(input_tensor)

    cropper = global_preprocessing_dict["crop"]([64, 64, 64])
    input_transformed = cropper(input_tensor)
    assert input_transformed.shape == (1, 128, 128, 128), "Cropping should work"

    cropper = global_preprocessing_dict["centercrop"]([128, 128, 128])
    input_transformed = cropper(input_tensor)
    assert input_transformed.shape == (1, 128, 128, 128), "Center-crop should work"

    # test pure morphological operations
    input_tensor_3d = torch.rand(1, 1, 256, 256, 256)
    input_tensor_2d = torch.rand(1, 3, 256, 256)
    for mode in ["dilation", "erosion", "opening", "closing"]:
        input_transformed_3d = torch_morphological(input_tensor_3d, mode=mode)
        assert len(input_transformed_3d.shape) == 5, "Output should be 5D"
        input_transformed_2d = torch_morphological(input_tensor_2d, mode=mode)
        assert len(input_transformed_2d.shape) == 4, "Output should be 4D"

    # test for failure
    with pytest.raises(Exception) as exc_info:
        input_tensor_4d = torch.rand(1, 1, 32, 32, 32, 32)
        input_transformed_3d = torch_morphological(input_tensor_4d)

    print("Exception raised:", exc_info.value)

    # test obtaining arrays
    input_tensor_3d = torch.rand(256, 256, 256)
    input_array = get_array_from_image_or_tensor(input_tensor_3d)
    assert isinstance(input_array, np.ndarray), "Array should be obtained from tensor"
    input_image = sitk.GetImageFromArray(input_array)
    input_array = get_array_from_image_or_tensor(input_image)
    assert isinstance(input_array, np.ndarray), "Array should be obtained from image"
    input_array = get_array_from_image_or_tensor(input_array)
    assert isinstance(input_array, np.ndarray), "Array should be obtained from array"

    with pytest.raises(Exception) as exc_info:
        input_list = [0, 1]
        input_array = get_array_from_image_or_tensor(input_list)
    exception_raised = exc_info.value
    print("Exception raised: ", exception_raised)

    ## image rescaling test
    input_tensor = torch.randint(0, 256, (1, 64, 64, 64))
    # try out different options
    for params in [
        {},
        None,
        {"in_min_max": [5, 250], "out_min_max": [-1, 2]},
        {"out_min_max": [0, 1], "percentiles": [5, 95]},
    ]:
        rescaler = global_preprocessing_dict["rescale"](params)
        input_transformed = rescaler(input_tensor)
        assert (
            input_transformed.min() >= rescaler.out_min_max[0]
        ), "Rescaling should work for min"
        assert (
            input_transformed.max() <= rescaler.out_min_max[1]
        ), "Rescaling should work for max"

    print("passed")


def test_generic_augmentation_functions():
    print("29: Starting testing augmentation functions")
    params_all_preprocessing_and_augs = parseConfig(
        os.path.join(baseConfigDir, "config_all_options.yaml")
    )

    # this is for rgb augmentation
    input_tensor = torch.rand(3, 128, 128, 1)
    temp = global_augs_dict["colorjitter"](
        params_all_preprocessing_and_augs["data_augmentation"]["colorjitter"]
    )
    output_tensor = None
    output_tensor = temp(input_tensor)
    assert output_tensor != None, "RGB Augmentation should work"

    # ensuring all code paths are covered
    for key in ["brightness", "contrast", "saturation", "hue"]:
        params_all_preprocessing_and_augs["data_augmentation"]["colorjitter"][
            key
        ] = 0.25
    temp = global_augs_dict["colorjitter"](
        params_all_preprocessing_and_augs["data_augmentation"]["colorjitter"]
    )
    output_tensor = None
    output_tensor = temp(input_tensor)
    assert output_tensor != None, "RGB Augmentation should work"

    # this is for all other augmentations
    input_tensor = torch.rand(3, 128, 128, 128)
    for aug in params_all_preprocessing_and_augs["data_augmentation"]:
        aug_lower = aug.lower()
        output_tensor = None
        if aug_lower in global_augs_dict:
            output_tensor = global_augs_dict[aug](
                params_all_preprocessing_and_augs["data_augmentation"][aug_lower]
            )(input_tensor)
            assert output_tensor != None, "Augmentation should work"

    # additional test for elastic
    params_elastic = params_all_preprocessing_and_augs["data_augmentation"]["elastic"]
    for key_to_pop in ["num_control_points", "max_displacement", "locked_borders"]:
        params_elastic.pop(key_to_pop, None)
    output_tensor = global_augs_dict["elastic"](params_elastic)(input_tensor)
    assert output_tensor != None, "Augmentation for base elastic transform should work"

    print("passed")


def test_train_checkpointing_segmentation_rad_2d(device):
    print("30: Starting 2D Rad segmentation tests for metrics")
    # read and parse csv
    parameters = parseConfig(
        testingDir + "/config_segmentation.yaml", version_check_flag=False
    )
    training_data, parameters["headers"] = parseTrainingCSV(
        inputDir + "/train_2d_rad_segmentation.csv"
    )
    parameters["modality"] = "rad"
    parameters["patch_size"] = patch_size["2D"]
    parameters["num_epochs"] = 1
    parameters["nested_training"]["testing"] = 1
    parameters["model"]["dimension"] = 2
    parameters["model"]["class_list"] = [0, 255]
    parameters["model"]["amp"] = True
    parameters["model"]["num_channels"] = 3
    parameters["metrics"] = [
        "dice",
        "dice_per_label",
        "hausdorff",
        "hausdorff95",
        "hd95_per_label",
        "hd100_per_label",
        "normalized_surface_dice",
        "normalized_surface_dice_per_label",
    ]
    parameters["model"]["architecture"] = "unet"
    parameters["model"]["onnx_export"] = False
    parameters["model"]["print_summary"] = False
    parameters = populate_header_in_parameters(parameters, parameters["headers"])
    sanitize_outputDir()
    TrainingManager(
        dataframe=training_data,
        outputDir=outputDir,
        parameters=parameters,
        device=device,
        resume=False,
        reset=True,
    )
    parameters["num_epochs"] = 2
    parameters["nested_training"]["validation"] = -2
    parameters["nested_training"]["testing"] = 1
    TrainingManager(
        dataframe=training_data,
        outputDir=outputDir,
        parameters=parameters,
        device=device,
        resume=False,
        reset=False,
    )

    print("passed")


def test_generic_model_patch_divisibility():
    print("31: Starting patch divisibility tests")
    parameters = parseConfig(
        testingDir + "/config_segmentation.yaml", version_check_flag=False
    )
    _, parameters["headers"] = parseTrainingCSV(
        inputDir + "/train_2d_rad_segmentation.csv"
    )
    parameters["model"]["architecture"] = "unet"
    parameters["patch_size"] = [127, 127, 1]
    parameters["num_epochs"] = 1
    parameters["nested_training"]["testing"] = 1
    parameters["model"]["dimension"] = 2
    parameters["model"]["class_list"] = [0, 255]
    parameters["model"]["amp"] = True
    parameters["model"]["print_summary"] = False
    parameters["model"]["num_channels"] = 3
    parameters["metrics"] = [
        "dice",
        "hausdorff",
        "hausdorff95" "normalized_surface_dice_per_label",
    ]
    parameters = populate_header_in_parameters(parameters, parameters["headers"])

    # this assertion should fail
    with pytest.raises(BaseException) as e_info:
        global_models_dict[parameters["model"]["architecture"]](parameters=parameters)

    parameters["model"]["architecture"] = "uinc"
    parameters["model"]["base_filters"] = 11

    # this assertion should fail
    with pytest.raises(BaseException) as e_info:
        global_models_dict[parameters["model"]["architecture"]](parameters=parameters)

    print("passed")


def test_generic_one_hot_logic():
    print("32: Starting one hot logic tests")
    random_array = np.random.randint(5, size=(20, 20, 20))
    img = sitk.GetImageFromArray(random_array)
    img_array = sitk.GetArrayFromImage(img)
    img_tensor = torch.from_numpy(img_array).to(torch.float16)
    img_tensor = img_tensor.unsqueeze(0).unsqueeze(0)

    class_list = [*range(0, np.max(random_array) + 1)]
    img_tensor_oh = one_hot(img_tensor, class_list)
    img_tensor_oh_rev_array = reverse_one_hot(img_tensor_oh[0], class_list)
    comparison = random_array == img_tensor_oh_rev_array
    assert comparison.all(), "Arrays are not equal"

    class_list = ["0", "1||2||3", np.max(random_array)]
    img_tensor_oh = one_hot(img_tensor, class_list)
    img_tensor_oh_rev_array = reverse_one_hot(img_tensor_oh[0], class_list)

    # check for background
    comparison = (random_array == 0) == (img_tensor_oh_rev_array == 0)
    assert comparison.all(), "Arrays at '0' are not equal"

    # check last foreground
    comparison = (random_array == np.max(random_array)) == (
        img_tensor_oh_rev_array == len(class_list) - 1
    )
    assert comparison.all(), "Arrays at final foreground are not equal"

    # check combined foreground
    combined_array = np.logical_or(
        np.logical_or((random_array == 1), (random_array == 2)), (random_array == 3)
    )
    comparison = combined_array == (img_tensor_oh_rev_array == 1)
    assert comparison.all(), "Arrays at the combined foreground are not equal"

    parameters = {"data_postprocessing": {}}
    mapped_output = get_mapped_label(
        torch.from_numpy(img_tensor_oh_rev_array), parameters
    )

    parameters = {}
    mapped_output = get_mapped_label(
        torch.from_numpy(img_tensor_oh_rev_array), parameters
    )

    parameters = {"data_postprocessing": {"mapping": {0: 0, 1: 1, 2: 5}}}
    mapped_output = get_mapped_label(
        torch.from_numpy(img_tensor_oh_rev_array), parameters
    )

    for key, value in parameters["data_postprocessing"]["mapping"].items():
        comparison = (img_tensor_oh_rev_array == key) == (mapped_output == value)
        assert comparison.all(), "Arrays at {}:{} are not equal".format(key, value)

    # check the case where 0 is present as an int in a special case
    class_list = [0, "1||2||3", np.max(random_array)]
    img_tensor_oh = one_hot(img_tensor, class_list)
    img_tensor_oh_rev_array = reverse_one_hot(img_tensor_oh[0], class_list)

    # check for background
    comparison = (random_array == 0) == (img_tensor_oh_rev_array == 0)
    assert comparison.all(), "Arrays at '0' are not equal"

    # check the case where 0 is absent from class_list
    class_list = ["1||2||3", np.max(random_array)]
    img_tensor_oh = one_hot(img_tensor, class_list)
    img_tensor_oh_rev_array = reverse_one_hot(img_tensor_oh[0], class_list)

    # check last foreground
    comparison = (random_array == np.max(random_array)) == (
        img_tensor_oh_rev_array == len(class_list)
    )
    assert comparison.all(), "Arrays at final foreground are not equal"

    # check combined foreground
    combined_array = np.logical_or(
        np.logical_or((random_array == 1), (random_array == 2)), (random_array == 3)
    )
    comparison = combined_array == (img_tensor_oh_rev_array == 1)
    assert comparison.all(), "Arrays at the combined foreground are not equal"

    print("passed")


def test_generic_anonymizer():
    print("33: Starting anomymizer tests")
    input_file = get_testdata_file("MR_small.dcm")

    output_file = os.path.join(outputDir, "MR_small_anonymized.dcm")

    config_file = os.path.join(baseConfigDir, "config_anonymizer.yaml")

    run_anonymizer(input_file, output_file, config_file, "rad")
    assert os.path.exists(output_file), "Anonymized file does not exist"

    # test defaults
    run_anonymizer(input_file, output_file, None, "rad")
    assert os.path.exists(output_file), "Anonymized file does not exist"

    # test nifti conversion
    config_file_for_nifti = os.path.join(outputDir, "config_anonymizer_nifti.yaml")
    with open(config_file, "r") as file_data:
        yaml_data = file_data.read()
    parameters = yaml.safe_load(yaml_data)
    parameters["convert_to_nifti"] = True
    with open(config_file_for_nifti, "w") as file:
        yaml.dump(parameters, file)

    # for nifti conversion, the input needs to be in a dir
    input_folder_for_nifti = os.path.join(outputDir, "nifti_input")
    Path(input_folder_for_nifti).mkdir(parents=True, exist_ok=True)
    shutil.copyfile(input_file, os.path.join(input_folder_for_nifti, "MR_small.dcm"))

    output_file = os.path.join(outputDir, "MR_small.nii.gz")

    run_anonymizer(input_folder_for_nifti, output_file, config_file_for_nifti, "rad")
    assert os.path.exists(output_file), "Anonymized file does not exist"

    if not os.path.exists(output_file):
        raise Exception("Output NIfTI file was not created")

    input_file = os.path.join(inputDir, "2d_histo_segmentation", "1", "image.tiff")
    output_file_histo = os.path.join(outputDir, "histo_anon.tiff")
    # this assertion should fail since histo anonymizer is not implementer
    with pytest.raises(BaseException) as exc_info:
        run_anonymizer(input_folder_for_nifti, output_file_histo, None, "histo")
        assert os.path.exists(output_file_histo), "Anonymized file does not exist"
    print("Exception raised: ", exc_info.value)
    sanitize_outputDir()

    print("passed")


def test_train_inference_segmentation_histology_2d(device):
    print("34: Starting histology train/inference segmentation tests")
    # overwrite previous results
    sanitize_outputDir()
    output_dir_patches = os.path.join(outputDir, "histo_patches")
    if os.path.isdir(output_dir_patches):
        shutil.rmtree(output_dir_patches)
    Path(output_dir_patches).mkdir(parents=True, exist_ok=True)
    output_dir_patches_output = os.path.join(output_dir_patches, "histo_patches_output")
    Path(output_dir_patches_output).mkdir(parents=True, exist_ok=True)
    file_config_temp = get_temp_config_path()

    parameters_patch = {}
    # extracting minimal number of patches to ensure that the test does not take too long
    parameters_patch["num_patches"] = 3
    # define patches to be extracted in terms of microns
    parameters_patch["patch_size"] = ["1000m", "1000m"]

    with open(file_config_temp, "w") as file:
        yaml.dump(parameters_patch, file)

    patch_extraction(
        inputDir + "/train_2d_histo_segmentation.csv",
        output_dir_patches_output,
        file_config_temp,
    )

    file_for_Training = os.path.join(output_dir_patches_output, "opm_train.csv")
    # read and parse csv
    parameters = parseConfig(
        testingDir + "/config_segmentation.yaml", version_check_flag=False
    )
    training_data, parameters["headers"] = parseTrainingCSV(file_for_Training)
    parameters["patch_size"] = patch_size["2D"]
    parameters["modality"] = "histo"
    parameters["model"]["dimension"] = 2
    parameters["model"]["class_list"] = [0, 255]
    parameters["model"]["amp"] = True
    parameters["model"]["num_channels"] = 3
    parameters = populate_header_in_parameters(parameters, parameters["headers"])
    parameters["model"]["architecture"] = "resunet"
    parameters["nested_training"]["testing"] = 1
    parameters["nested_training"]["validation"] = -2
    parameters["metrics"] = ["dice"]
    parameters["model"]["onnx_export"] = True
    parameters["model"]["print_summary"] = True
    parameters["data_preprocessing"]["resize_image"] = [128, 128]
    modelDir = os.path.join(outputDir, "modelDir")
    Path(modelDir).mkdir(parents=True, exist_ok=True)
    TrainingManager(
        dataframe=training_data,
        outputDir=modelDir,
        parameters=parameters,
        device=device,
        resume=False,
        reset=True,
    )
    inference_data, parameters["headers"] = parseTrainingCSV(
        inputDir + "/train_2d_histo_segmentation.csv", train=False
    )
    inference_data.drop(index=inference_data.index[-1], axis=0, inplace=True)
    InferenceManager(
        dataframe=inference_data,
        modelDir=modelDir,
        parameters=parameters,
        device=device,
    )

    print("passed")


def test_train_inference_classification_histology_large_2d(device):
    print(
        "35: Starting histology train/inference classification tests for large images to check exception handling"
    )
    # overwrite previous results
    sanitize_outputDir()
    output_dir_patches = os.path.join(outputDir, "histo_patches")
    if os.path.isdir(output_dir_patches):
        shutil.rmtree(output_dir_patches)
    Path(output_dir_patches).mkdir(parents=True, exist_ok=True)
    output_dir_patches_output = os.path.join(output_dir_patches, "histo_patches_output")
    Path(output_dir_patches_output).mkdir(parents=True, exist_ok=True)
    file_config_temp = get_temp_config_path()

    for sub in ["1", "2"]:
        file_to_check = os.path.join(
            inputDir, "2d_histo_segmentation", sub, "image_resize.tiff"
        )
        if os.path.exists(file_to_check):
            os.remove(file_to_check)

    parameters_patch = {}
    # extracting minimal number of patches to ensure that the test does not take too long
    parameters_patch["num_patches"] = 3
    parameters_patch["patch_size"] = [128, 128]

    with open(file_config_temp, "w") as file:
        yaml.dump(parameters_patch, file)

    # resize the image
    input_df, input_headers = parseTrainingCSV(
        inputDir + "/train_2d_histo_classification.csv", train=False
    )
    files_to_delete = []
    for _, row in input_df.iterrows():
        scaling_factor = 10
        new_filename = row["Channel_0"].replace(".tiff", "_resize.tiff")
        try:
            img = cv2.imread(row["Channel_0"])
            dims = img.shape
            img_resize = cv2.resize(
                img, (dims[1] * scaling_factor, dims[0] * scaling_factor)
            )
            cv2.imwrite(new_filename, img_resize)
        except:
            # this is only used in CI
            try:
                os.system(
                    "vips resize "
                    + row["Channel_0"]
                    + " "
                    + new_filename
                    + " "
                    + str(scaling_factor)
                )
            except:
                print("Resize could not be done")
                break
        row["Channel_0"] = new_filename
        files_to_delete.append(new_filename)

    resized_inference_data_list = os.path.join(
        inputDir, "train_2d_histo_classification_resize.csv"
    )
    # drop last subject
    input_df.drop(index=input_df.index[-1], axis=0, inplace=True)
    input_df.to_csv(resized_inference_data_list, index=False)
    files_to_delete.append(resized_inference_data_list)

    patch_extraction(
        inputDir + "/train_2d_histo_classification.csv",
        output_dir_patches_output,
        file_config_temp,
    )

    file_for_Training = os.path.join(output_dir_patches_output, "opm_train.csv")
    temp_df = pd.read_csv(file_for_Training)
    temp_df.drop("Label", axis=1, inplace=True)
    temp_df["valuetopredict"] = np.random.randint(2, size=len(temp_df))
    temp_df.to_csv(file_for_Training, index=False)
    # read and parse csv
    parameters = parseConfig(
        testingDir + "/config_classification.yaml", version_check_flag=False
    )
    parameters["modality"] = "histo"
    parameters["patch_size"] = parameters_patch["patch_size"][0]
    file_config_temp = get_temp_config_path()
    with open(file_config_temp, "w") as file:
        yaml.dump(parameters, file)
    parameters = parseConfig(file_config_temp, version_check_flag=False)
    parameters["model"]["dimension"] = 2
    # read and parse csv
    training_data, parameters["headers"] = parseTrainingCSV(file_for_Training)
    parameters["model"]["num_channels"] = 3
    parameters["model"]["architecture"] = "densenet121"
    parameters["model"]["norm_type"] = "none"
    parameters["data_preprocessing"]["rgba2rgb"] = ""
    parameters = populate_header_in_parameters(parameters, parameters["headers"])
    parameters["nested_training"]["testing"] = 1
    parameters["nested_training"]["validation"] = -2
    parameters["model"]["print_summary"] = False
    modelDir = os.path.join(outputDir, "modelDir")
    if os.path.isdir(modelDir):
        shutil.rmtree(modelDir)
    Path(modelDir).mkdir(parents=True, exist_ok=True)
    TrainingManager(
        dataframe=training_data,
        outputDir=modelDir,
        parameters=parameters,
        device=device,
        resume=False,
        reset=True,
    )
    parameters["output_dir"] = modelDir  # this is in inference mode
    parameters["data_preprocessing"]["resize_patch"] = parameters_patch["patch_size"]
    parameters["patch_size"] = [
        parameters_patch["patch_size"][0] * 10,
        parameters_patch["patch_size"][1] * 10,
    ]
    parameters["nested_training"]["validation"] = 1
    inference_data, parameters["headers"] = parseTrainingCSV(
        resized_inference_data_list, train=False
    )
    for model_type in all_model_type:
        parameters["model"]["type"] = model_type
        InferenceManager(
            dataframe=inference_data,
            modelDir=modelDir,
            parameters=parameters,
            device=device,
        )
        all_folders_in_modelDir = os.listdir(modelDir)
        for folder in all_folders_in_modelDir:
            output_subject_dir = os.path.join(modelDir, folder)
            if os.path.isdir(output_subject_dir):
                # check in the default outputDir that's created - this is based on a unique timestamp
                if folder != "output_validation":
                    # if 'predictions.csv' are not found, give error
                    assert os.path.exists(
                        os.path.join(
                            output_subject_dir,
                            str(input_df["SubjectID"][0]),
                            "predictions.csv",
                        )
                    ), "predictions.csv not found"
    # ensure previous results are removed
    sanitize_outputDir()

    for file in files_to_delete:
        os.remove(file)

    print("passed")


def test_train_inference_classification_histology_2d(device):
    print("36: Starting histology train/inference classification tests")
    # overwrite previous results
    sanitize_outputDir()
    output_dir_patches = os.path.join(outputDir, "histo_patches")
    if os.path.isdir(output_dir_patches):
        shutil.rmtree(output_dir_patches)
    Path(output_dir_patches).mkdir(parents=True, exist_ok=True)
    output_dir_patches_output = os.path.join(output_dir_patches, "histo_patches_output")
    Path(output_dir_patches_output).mkdir(parents=True, exist_ok=True)
    file_config_temp = get_temp_config_path()

    parameters_patch = {}
    # extracting minimal number of patches to ensure that the test does not take too long
    parameters_patch["num_patches"] = 3
    parameters_patch["patch_size"] = [128, 128]

    with open(file_config_temp, "w") as file:
        yaml.dump(parameters_patch, file)

    patch_extraction(
        inputDir + "/train_2d_histo_classification.csv",
        output_dir_patches_output,
        file_config_temp,
    )

    file_for_Training = os.path.join(output_dir_patches_output, "opm_train.csv")
    temp_df = pd.read_csv(file_for_Training)
    temp_df.drop("Label", axis=1, inplace=True)
    temp_df["valuetopredict"] = np.random.randint(2, size=6)
    temp_df.to_csv(file_for_Training, index=False)
    # read and parse csv
    parameters = parseConfig(
        testingDir + "/config_classification.yaml", version_check_flag=False
    )
    parameters["modality"] = "histo"
    parameters["patch_size"] = 128
    file_config_temp = get_temp_config_path()
    with open(file_config_temp, "w") as file:
        yaml.dump(parameters, file)
    parameters = parseConfig(file_config_temp, version_check_flag=False)
    parameters["model"]["dimension"] = 2
    # read and parse csv
    training_data, parameters["headers"] = parseTrainingCSV(file_for_Training)
    parameters["model"]["num_channels"] = 3
    parameters["model"]["architecture"] = "densenet121"
    parameters["model"]["norm_type"] = "none"
    parameters["data_preprocessing"]["rgba2rgb"] = ""
    parameters = populate_header_in_parameters(parameters, parameters["headers"])
    parameters["nested_training"]["testing"] = 1
    parameters["nested_training"]["validation"] = -2
    parameters["model"]["print_summary"] = False
    modelDir = os.path.join(outputDir, "modelDir")
    if os.path.isdir(modelDir):
        shutil.rmtree(modelDir)
    Path(modelDir).mkdir(parents=True, exist_ok=True)
    TrainingManager(
        dataframe=training_data,
        outputDir=modelDir,
        parameters=parameters,
        device=device,
        resume=False,
        reset=True,
    )
    parameters["output_dir"] = modelDir  # this is in inference mode
    inference_data, parameters["headers"] = parseTrainingCSV(
        inputDir + "/train_2d_histo_classification.csv", train=False
    )
    for model_type in all_model_type:
        parameters["nested_training"]["testing"] = 1
        parameters["nested_training"]["validation"] = -2
        parameters["output_dir"] = modelDir  # this is in inference mode
        inference_data, parameters["headers"] = parseTrainingCSV(
            inputDir + "/train_2d_histo_segmentation.csv", train=False
        )
        parameters["model"]["type"] = model_type
        InferenceManager(
            dataframe=inference_data,
            modelDir=modelDir,
            parameters=parameters,
            device=device,
        )

    print("passed")


def test_train_segmentation_unet_layerchange_rad_2d(device):
    # test case to up code coverage --> test decreasing allowed layers for unet
    print("37: Starting 2D Rad segmentation tests for normtype")
    # read and parse csv
    # read and initialize parameters for specific data dimension
    parameters = parseConfig(
        testingDir + "/config_segmentation.yaml", version_check_flag=False
    )
    training_data, parameters["headers"] = parseTrainingCSV(
        inputDir + "/train_2d_rad_segmentation.csv"
    )
    for model in ["unet_multilayer", "lightunet_multilayer", "unetr"]:
        parameters["model"]["architecture"] = model
        parameters["patch_size"] = [4, 4, 1]
        parameters["model"]["dimension"] = 2

        # this assertion should fail
        with pytest.raises(BaseException) as e_info:
            global_models_dict[parameters["model"]["architecture"]](
                parameters=parameters
            )

        parameters["patch_size"] = patch_size["2D"]
        parameters["model"]["depth"] = 7
        parameters["model"]["class_list"] = [0, 255]
        parameters["model"]["amp"] = True
        parameters["model"]["print_summary"] = False
        parameters["model"]["num_channels"] = 3
        parameters = populate_header_in_parameters(parameters, parameters["headers"])
        # loop through selected models and train for single epoch
        parameters["model"]["norm_type"] = "batch"
        parameters["nested_training"]["testing"] = -5
        parameters["nested_training"]["validation"] = -5
        if os.path.isdir(outputDir):
            shutil.rmtree(outputDir)  # overwrite previous results
        sanitize_outputDir()
        TrainingManager(
            dataframe=training_data,
            outputDir=outputDir,
            parameters=parameters,
            device=device,
            resume=False,
            reset=True,
        )

    print("passed")


def test_train_segmentation_unetr_rad_3d(device):
    print("38: Testing UNETR for 3D segmentation")
    parameters = parseConfig(
        testingDir + "/config_segmentation.yaml", version_check_flag=False
    )
    training_data, parameters["headers"] = parseTrainingCSV(
        inputDir + "/train_3d_rad_segmentation.csv"
    )
    parameters["model"]["architecture"] = "unetr"
    parameters["patch_size"] = [4, 4, 4]
    parameters["model"]["dimension"] = 3
    parameters["model"]["depth"] = 2
    parameters["model"]["print_summary"] = False

    # this assertion should fail
    with pytest.raises(BaseException) as e_info:
        global_models_dict[parameters["model"]["architecture"]](parameters=parameters)

    parameters["model"]["dimension"] = 3
    parameters["patch_size"] = [32, 32, 32]

    with pytest.raises(BaseException) as e_info:
        parameters["model"]["inner_patch_size"] = 19
        global_models_dict[parameters["model"]["architecture"]](parameters=parameters)

    with pytest.raises(BaseException) as e_info:
        parameters["model"]["inner_patch_size"] = 64
        global_models_dict[parameters["model"]["architecture"]](parameters=parameters)

    for patch in [16, 8]:
        parameters["model"]["inner_patch_size"] = patch
        parameters["model"]["class_list"] = [0, 255]
        parameters["model"]["amp"] = True
        parameters["model"]["num_channels"] = len(
            parameters["headers"]["channelHeaders"]
        )
        parameters = populate_header_in_parameters(parameters, parameters["headers"])
        # loop through selected models and train for single epoch
        parameters["model"]["norm_type"] = "batch"
        parameters["nested_training"]["testing"] = -5
        parameters["nested_training"]["validation"] = -5
        if os.path.isdir(outputDir):
            shutil.rmtree(outputDir)  # overwrite previous results
        sanitize_outputDir()
        TrainingManager(
            dataframe=training_data,
            outputDir=outputDir,
            parameters=parameters,
            device=device,
            resume=False,
            reset=True,
        )

    print("passed")


def test_train_segmentation_unetr_rad_2d(device):
    print("39: Testing UNETR for 2D segmentation")
    parameters = parseConfig(
        testingDir + "/config_segmentation.yaml", version_check_flag=False
    )
    training_data, parameters["headers"] = parseTrainingCSV(
        inputDir + "/train_2d_rad_segmentation.csv"
    )
    parameters["model"]["architecture"] = "unetr"
    parameters["patch_size"] = [128, 128, 1]
    parameters["model"]["dimension"] = 2

    for patch in [16, 8]:
        parameters["model"]["inner_patch_size"] = patch
        parameters["model"]["class_list"] = [0, 255]
        parameters["model"]["amp"] = True
        parameters["model"]["print_summary"] = False
        parameters["model"]["num_channels"] = 3
        parameters = populate_header_in_parameters(parameters, parameters["headers"])
        # loop through selected models and train for single epoch
        parameters["model"]["norm_type"] = "batch"
        parameters["nested_training"]["testing"] = -5
        parameters["nested_training"]["validation"] = -5
        if os.path.isdir(outputDir):
            shutil.rmtree(outputDir)  # overwrite previous results
        sanitize_outputDir()
        TrainingManager(
            dataframe=training_data,
            outputDir=outputDir,
            parameters=parameters,
            device=device,
            resume=False,
            reset=True,
        )

    print("passed")


def test_train_segmentation_transunet_rad_2d(device):
    print("40: Testing TransUNet for 2D segmentation")
    parameters = parseConfig(
        testingDir + "/config_segmentation.yaml", version_check_flag=False
    )
    training_data, parameters["headers"] = parseTrainingCSV(
        inputDir + "/train_2d_rad_segmentation.csv"
    )
    parameters["model"]["architecture"] = "transunet"
    parameters["patch_size"] = [128, 128, 1]
    parameters["model"]["dimension"] = 2
    parameters["model"]["print_summary"] = False

    with pytest.raises(BaseException) as e_info:
        parameters["model"]["num_heads"] = 6
        parameters["model"]["embed_dim"] = 64
        global_models_dict[parameters["model"]["architecture"]](parameters=parameters)

    with pytest.raises(BaseException) as e_info:
        parameters["model"]["num_heads"] = 3
        parameters["model"]["embed_dim"] = 50
        global_models_dict[parameters["model"]["architecture"]](parameters=parameters)

    parameters["model"]["embed_dim"] = 64
    parameters["model"]["depth"] = 2
    parameters["model"]["class_list"] = [0, 255]
    parameters["model"]["num_heads"] = 8
    parameters["model"]["amp"] = True
    parameters["model"]["num_channels"] = 3
    parameters = populate_header_in_parameters(parameters, parameters["headers"])
    # loop through selected models and train for single epoch
    parameters["model"]["norm_type"] = "batch"
    parameters["nested_training"]["testing"] = -5
    parameters["nested_training"]["validation"] = -5
    if os.path.isdir(outputDir):
        shutil.rmtree(outputDir)  # overwrite previous results
    sanitize_outputDir()
    TrainingManager(
        dataframe=training_data,
        outputDir=outputDir,
        parameters=parameters,
        device=device,
        resume=False,
        reset=True,
    )

    print("passed")


def test_train_segmentation_transunet_rad_3d(device):
    print("41: Testing TransUNet for 3D segmentation")
    parameters = parseConfig(
        testingDir + "/config_segmentation.yaml", version_check_flag=False
    )
    training_data, parameters["headers"] = parseTrainingCSV(
        inputDir + "/train_3d_rad_segmentation.csv"
    )
    parameters["model"]["architecture"] = "transunet"
    parameters["patch_size"] = [4, 4, 4]
    parameters["model"]["dimension"] = 3
    parameters["model"]["print_summary"] = False

    # this assertion should fail
    with pytest.raises(BaseException) as e_info:
        global_models_dict[parameters["model"]["architecture"]](parameters=parameters)

    parameters["model"]["dimension"] = 3
    parameters["patch_size"] = [32, 32, 32]

    with pytest.raises(BaseException) as e_info:
        parameters["model"]["depth"] = 1
        global_models_dict[parameters["model"]["architecture"]](parameters=parameters)

    with pytest.raises(BaseException) as e_info:
        parameters["model"]["num_heads"] = 6
        parameters["model"]["embed_dim"] = 64
        global_models_dict[parameters["model"]["architecture"]](parameters=parameters)

    with pytest.raises(BaseException) as e_info:
        parameters["model"]["num_heads"] = 3
        parameters["model"]["embed_dim"] = 50
        global_models_dict[parameters["model"]["architecture"]](parameters=parameters)

    parameters["model"]["num_heads"] = 8
    parameters["model"]["embed_dim"] = 64
    parameters["model"]["depth"] = 2
    parameters["model"]["class_list"] = [0, 255]
    parameters["model"]["amp"] = True
    parameters["model"]["num_channels"] = len(parameters["headers"]["channelHeaders"])
    parameters = populate_header_in_parameters(parameters, parameters["headers"])
    # loop through selected models and train for single epoch
    parameters["model"]["norm_type"] = "batch"
    parameters["nested_training"]["testing"] = -5
    parameters["nested_training"]["validation"] = -5
    if os.path.isdir(outputDir):
        shutil.rmtree(outputDir)  # overwrite previous results
    sanitize_outputDir()
    TrainingManager(
        dataframe=training_data,
        outputDir=outputDir,
        parameters=parameters,
        device=device,
        resume=False,
        reset=True,
    )

    print("passed")


def test_train_gradient_clipping_classification_rad_2d(device):
    print("42: Testing gradient clipping")
    # read and initialize parameters for specific data dimension
    parameters = parseConfig(
        testingDir + "/config_classification.yaml", version_check_flag=False
    )
    parameters["modality"] = "rad"
    parameters["track_memory_usage"] = True
    parameters["patch_size"] = patch_size["2D"]
    parameters["model"]["dimension"] = 2
    # read and parse csv
    training_data, parameters["headers"] = parseTrainingCSV(
        inputDir + "/train_2d_rad_classification.csv"
    )
    parameters["model"]["num_channels"] = 3
    parameters["model"]["onnx_export"] = False
    parameters["model"]["print_summary"] = False
    parameters = populate_header_in_parameters(parameters, parameters["headers"])
    # ensure gradient clipping is getting tested
    for clip_mode in ["norm", "value", "agc"]:
        parameters["model"]["architecture"] = "imagenet_vgg11"
        parameters["model"]["final_layer"] = "softmax"
        parameters["nested_training"]["testing"] = -5
        parameters["nested_training"]["validation"] = -5
        parameters["clip_mode"] = clip_mode
        sanitize_outputDir()
        TrainingManager(
            dataframe=training_data,
            outputDir=outputDir,
            parameters=parameters,
            device=device,
            resume=False,
            reset=True,
        )
    print("passed")


def test_train_segmentation_unet_conversion_rad_3d(device):
    print("43: Starting 3D Rad segmentation tests for unet with ACS conversion")
    # read and parse csv
    # read and initialize parameters for specific data dimension
    parameters = parseConfig(
        testingDir + "/config_segmentation.yaml", version_check_flag=False
    )
    training_data, parameters["headers"] = parseTrainingCSV(
        inputDir + "/train_3d_rad_segmentation.csv"
    )
    parameters["modality"] = "rad"
    parameters["patch_size"] = patch_size["3D"]
    parameters["model"]["dimension"] = 3
    parameters["model"]["class_list"] = [0, 1]
    parameters["model"]["final_layer"] = "softmax"
    parameters["model"]["amp"] = True
    parameters["in_memory"] = True
    parameters["verbose"] = False
    parameters["model"]["num_channels"] = len(parameters["headers"]["channelHeaders"])
    parameters["model"]["onnx_export"] = False
    parameters["model"]["print_summary"] = False
    parameters = populate_header_in_parameters(parameters, parameters["headers"])
    # loop through selected models and train for single epoch
    for model in ["unet", "unet_multilayer", "lightunet_multilayer"]:
        for converter_type in ["acs", "soft", "conv3d"]:
            parameters["model"]["converter_type"] = converter_type
            parameters["model"]["architecture"] = model
            parameters["nested_training"]["testing"] = -5
            parameters["nested_training"]["validation"] = -5
            sanitize_outputDir()
            TrainingManager(
                dataframe=training_data,
                outputDir=outputDir,
                parameters=parameters,
                device=device,
                resume=False,
                reset=True,
            )

    print("passed")


def test_generic_cli_function_configgenerator():
    print("44: Starting testing cli function for config generator")
    base_config_path = os.path.join(baseConfigDir, "config_all_options.yaml")
    generator_config_path = os.path.join(
        baseConfigDir, "config_generator_sample_strategy.yaml"
    )
    sanitize_outputDir()
    config_generator(base_config_path, generator_config_path, outputDir)
    all_files = os.listdir(outputDir)
    assert len(all_files) == 72, "config generator did not generate all files"

    for file in all_files:
        parameters = None
        with suppress_stdout_stderr():
            parameters = parseConfig(
                os.path.join(outputDir, file), version_check_flag=False
            )
        assert parameters, "config generator did not generate valid config files"
    sanitize_outputDir()

    with open(generator_config_path, "r") as f:
        generator_config = yaml.load(f, Loader=yaml.FullLoader)
    generator_config["second_level_dict_that_should_fail"] = {
        "key_1": {"key_2": "value"}
    }

    file_config_temp = get_temp_config_path()
    with open(file_config_temp, "w") as file:
        yaml.dump(generator_config, file)

    # test for failure
    with pytest.raises(Exception) as exc_info:
        config_generator(base_config_path, file_config_temp, outputDir)
    sanitize_outputDir()

    print("Exception raised:", exc_info.value)

    print("passed")


def test_generic_cli_function_recoverconfig():
    print("45: Testing cli function for recover_config")
    # Train, then recover a config and see if it exists/is valid YAML

    # read and parse csv
    parameters = parseConfig(
        testingDir + "/config_segmentation.yaml", version_check_flag=False
    )
    training_data, parameters["headers"] = parseTrainingCSV(
        inputDir + "/train_2d_rad_segmentation.csv"
    )
    # patch_size is custom for sdnet
    parameters["patch_size"] = [224, 224, 1]
    parameters["batch_size"] = 2
    parameters["model"]["dimension"] = 2
    parameters["model"]["class_list"] = [0, 255]
    parameters["model"]["num_channels"] = 1
    parameters["model"]["architecture"] = "sdnet"
    parameters["model"]["onnx_export"] = False
    parameters["model"]["print_summary"] = False
    parameters = populate_header_in_parameters(parameters, parameters["headers"])
    sanitize_outputDir()
    TrainingManager(
        dataframe=training_data,
        outputDir=outputDir,
        parameters=parameters,
        device=device,
        resume=False,
        reset=True,
    )
    output_config_path = get_temp_config_path()
    assert recover_config(
        outputDir, output_config_path
    ), "recover_config returned false"
    assert os.path.exists(output_config_path), "Didn't create a config file"

    new_params = parseConfig(output_config_path, version_check_flag=False)
    assert new_params, "Created YAML could not be parsed by parseConfig"

    print("passed")


def test_generic_deploy_docker():
    print("46: Testing deployment of a model to Docker")
    # Train, then try deploying that model (requires an installed Docker engine)

    deploymentOutputDir = os.path.join(outputDir, "mlcube")
    # read and parse csv
    parameters = parseConfig(
        testingDir + "/config_segmentation.yaml", version_check_flag=False
    )
    training_data, parameters["headers"] = parseTrainingCSV(
        inputDir + "/train_2d_rad_segmentation.csv"
    )

    parameters["modality"] = "rad"
    parameters["patch_size"] = patch_size["2D"]
    parameters["model"]["dimension"] = 2
    parameters["model"]["class_list"] = [0, 255]
    parameters["model"]["amp"] = True
    parameters["model"]["num_channels"] = 3
    parameters["model"]["onnx_export"] = False
    parameters["model"]["print_summary"] = False
    parameters["data_preprocessing"]["resize_image"] = [224, 224]

    parameters = populate_header_in_parameters(parameters, parameters["headers"])
    sanitize_outputDir()
    TrainingManager(
        dataframe=training_data,
        outputDir=outputDir,
        parameters=parameters,
        device=device,
        resume=False,
        reset=True,
    )

    result = run_deployment(
        outputDir,
        testingDir + "/config_segmentation.yaml",
        "docker",
        deploymentOutputDir,
        os.path.join(gandlfRootDir, "mlcube"),
        requires_gpu=True,
    )

    assert result, "run_deployment returned false"
    print("passed")<|MERGE_RESOLUTION|>--- conflicted
+++ resolved
@@ -21,24 +21,7 @@
 from GANDLF.anonymize import run_anonymizer
 from GANDLF.cli import config_generator, main_run, patch_extraction, preprocess_and_save
 from GANDLF.data.augmentation import global_augs_dict
-<<<<<<< HEAD
 from GANDLF.data.ImagesFromDataFrame import ImagesFromDataFrame
-=======
-from GANDLF.parseConfig import parseConfig
-from GANDLF.training_manager import TrainingManager
-from GANDLF.inference_manager import InferenceManager
-from GANDLF.cli import (
-    main_run,
-    preprocess_and_save,
-    patch_extraction,
-    config_generator,
-    run_deployment,
-    recover_config,
-)
-from GANDLF.schedulers import global_schedulers_dict
-from GANDLF.optimizers import global_optimizer_dict
-from GANDLF.models import global_models_dict
->>>>>>> 36209f05
 from GANDLF.data.post_process import (
     cca,
     fill_holes,
