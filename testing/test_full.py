from pathlib import Path
import requests, zipfile, io, os, csv, random, copy, shutil, sys, yaml, torch, pytest
import SimpleITK as sitk
import numpy as np

from pydicom.data import get_testdata_file

from GANDLF.data.ImagesFromDataFrame import ImagesFromDataFrame
from GANDLF.utils import *
from GANDLF.data.preprocessing import global_preprocessing_dict
from GANDLF.data.augmentation import global_augs_dict
from GANDLF.parseConfig import parseConfig
from GANDLF.training_manager import TrainingManager
from GANDLF.inference_manager import InferenceManager
from GANDLF.cli.main_run import main_run
from GANDLF.cli.preprocess_and_save import preprocess_and_save
from GANDLF.schedulers import global_schedulers_dict
from GANDLF.optimizers import global_optimizer_dict
from GANDLF.models import global_models_dict
from GANDLF.post_process import torch_morphological, fill_holes
from GANDLF.anonymize import run_anonymizer

device = "cpu"
## global defines
# pre-defined segmentation model types for testing
all_models_segmentation = [
    "lightunet",
    "unet",
    "deep_resunet",
    "fcn",
    "uinc",
    "msdnet",
]
# pre-defined regression/classification model types for testing
all_models_regression = [
    "densenet121",
    "vgg16",
    "resnet18",
    "resnet50",
    "efficientnetb0",
]
all_clip_modes = ["norm", "value", "agc"]
all_norm_type = ["batch", "instance"]

patch_size = {"2D": [128, 128, 1], "3D": [32, 32, 32]}

baseConfigDir = os.path.abspath(os.path.normpath("./samples"))
testingDir = os.path.abspath(os.path.normpath("./testing"))
inputDir = os.path.abspath(os.path.normpath("./testing/data"))
outputDir = os.path.abspath(os.path.normpath("./testing/data_output"))
Path(outputDir).mkdir(parents=True, exist_ok=True)


"""
steps to follow to write tests:
[x] download sample data
[x] construct the training csv
[x] for each dir (application type) and sub-dir (image dimension), run training for a single epoch on cpu
  [x] separate tests for 2D and 3D segmentation
  [x] read default parameters from yaml config
  [x] for each type, iterate through all available segmentation model archs
  [x] call training manager with default parameters + current segmentation model arch
[ ] for each dir (application type) and sub-dir (image dimension), run inference for a single trained model per testing/validation split for a single subject on cpu
"""


def test_download_data():
    """
    This function downloads the sample data, which is the first step towards getting everything ready
    """
    urlToDownload = "https://github.com/CBICA/GaNDLF/raw/master/testing/data.zip"
    # do not download data again
    if not Path(
        os.getcwd() + "/testing/data/test/3d_rad_segmentation/001/image.nii.gz"
    ).exists():
        print("Downloading and extracting sample data")
        r = requests.get(urlToDownload)
        z = zipfile.ZipFile(io.BytesIO(r.content))
        z.extractall("./testing")


def test_constructTrainingCSV():
    """
    This function constructs training csv
    """
    # inputDir = os.path.normpath('./testing/data')
    # delete previous csv files
    files = os.listdir(inputDir)
    for item in files:
        if item.endswith(".csv"):
            os.remove(os.path.join(inputDir, item))

    for application_data in os.listdir(inputDir):
        currentApplicationDir = os.path.join(inputDir, application_data)

        if "2d_rad_segmentation" in application_data:
            channelsID = "image.png"
            labelID = "mask.png"
        elif "3d_rad_segmentation" in application_data:
            channelsID = "image"
            labelID = "mask"
        writeTrainingCSV(
            currentApplicationDir,
            channelsID,
            labelID,
            inputDir + "/train_" + application_data + ".csv",
        )

        # write regression and classification files
        application_data_regression = application_data.replace(
            "segmentation", "regression"
        )
        application_data_classification = application_data.replace(
            "segmentation", "classification"
        )
        with open(
            inputDir + "/train_" + application_data + ".csv", "r"
        ) as read_f, open(
            inputDir + "/train_" + application_data_regression + ".csv", "w", newline=""
        ) as write_reg, open(
            inputDir + "/train_" + application_data_classification + ".csv",
            "w",
            newline="",
        ) as write_class:
            csv_reader = csv.reader(read_f)
            csv_writer_1 = csv.writer(write_reg)
            csv_writer_2 = csv.writer(write_class)
            i = 0
            for row in csv_reader:
                if i == 0:
                    row.append("ValueToPredict")
                    csv_writer_2.writerow(row)
                    # row.append('ValueToPredict_2')
                    csv_writer_1.writerow(row)
                else:
                    row_regression = copy.deepcopy(row)
                    row_classification = copy.deepcopy(row)
                    row_regression.append(str(random.uniform(0, 1)))
                    # row_regression.append(str(random.uniform(0, 1)))
                    row_classification.append(str(random.randint(0, 2)))
                    csv_writer_1.writerow(row_regression)
                    csv_writer_2.writerow(row_classification)
                i += 1


def sanitize_outputDir():
    if os.path.isdir(outputDir):
        shutil.rmtree(outputDir)  # overwrite previous results
    Path(outputDir).mkdir(parents=True, exist_ok=True)


def test_train_segmentation_rad_2d(device):
    print("Starting 2D Rad segmentation tests")
    # read and parse csv
    parameters = parseConfig(
        testingDir + "/config_segmentation.yaml", version_check_flag=False
    )
    training_data, parameters["headers"] = parseTrainingCSV(
        inputDir + "/train_2d_rad_segmentation.csv"
    )
    parameters["patch_size"] = patch_size["2D"]
    parameters["model"]["dimension"] = 2
    parameters["model"]["class_list"] = [0, 255]
    parameters["model"]["amp"] = True
    parameters["model"]["num_channels"] = 3
    parameters = populate_header_in_parameters(parameters, parameters["headers"])
    # read and initialize parameters for specific data dimension
    for model in all_models_segmentation:
        parameters["model"]["architecture"] = model
        parameters["nested_training"]["testing"] = -5
        parameters["nested_training"]["validation"] = -5
        sanitize_outputDir()
        TrainingManager(
            dataframe=training_data,
            outputDir=outputDir,
            parameters=parameters,
            device=device,
            resume=False,
            reset=True,
        )

    print("passed")


def test_train_segmentation_sdnet_rad_2d(device):
    print("Starting 2D Rad segmentation tests")
    # read and parse csv
    parameters = parseConfig(
        testingDir + "/config_segmentation.yaml", version_check_flag=False
    )
    training_data, parameters["headers"] = parseTrainingCSV(
        inputDir + "/train_2d_rad_segmentation.csv"
    )
    # patch_size is custom for sdnet
    parameters["patch_size"] = [224, 224, 1]
    parameters["batch_size"] = 2
    parameters["model"]["dimension"] = 2
    parameters["model"]["class_list"] = [0, 255]
    parameters["model"]["num_channels"] = 1
    parameters["model"]["architecture"] = "sdnet"
    parameters = populate_header_in_parameters(parameters, parameters["headers"])
    sanitize_outputDir()
    TrainingManager(
        dataframe=training_data,
        outputDir=outputDir,
        parameters=parameters,
        device=device,
        resume=False,
        reset=True,
    )

    print("passed")


def test_train_segmentation_rad_3d(device):
    print("Starting 3D Rad segmentation tests")
    # read and parse csv
    # read and initialize parameters for specific data dimension
    parameters = parseConfig(
        testingDir + "/config_segmentation.yaml", version_check_flag=False
    )
    training_data, parameters["headers"] = parseTrainingCSV(
        inputDir + "/train_3d_rad_segmentation.csv"
    )
    parameters["patch_size"] = patch_size["3D"]
    parameters["model"]["dimension"] = 3
    parameters["model"]["class_list"] = [0, 1]
    parameters["model"]["amp"] = True
    parameters["in_memory"] = True
    parameters["model"]["num_channels"] = len(parameters["headers"]["channelHeaders"])
    parameters = populate_header_in_parameters(parameters, parameters["headers"])
    # loop through selected models and train for single epoch
    for model in all_models_segmentation:
        parameters["model"]["architecture"] = model
        parameters["nested_training"]["testing"] = -5
        parameters["nested_training"]["validation"] = -5
        sanitize_outputDir()
        TrainingManager(
            dataframe=training_data,
            outputDir=outputDir,
            parameters=parameters,
            device=device,
            resume=False,
            reset=True,
        )

    print("passed")


def test_train_regression_rad_2d(device):
    # read and initialize parameters for specific data dimension
    parameters = parseConfig(
        testingDir + "/config_regression.yaml", version_check_flag=False
    )
    parameters["patch_size"] = patch_size["2D"]
    parameters["model"]["dimension"] = 2
    parameters["model"]["amp"] = False
    # read and parse csv
    training_data, parameters["headers"] = parseTrainingCSV(
        inputDir + "/train_2d_rad_regression.csv"
    )
    parameters["model"]["num_channels"] = 3
    parameters["model"]["class_list"] = parameters["headers"]["predictionHeaders"]
    parameters["scaling_factor"] = 1
    parameters = populate_header_in_parameters(parameters, parameters["headers"])
    # loop through selected models and train for single epoch
    for model in all_models_regression:
        parameters["model"]["architecture"] = model
        parameters["nested_training"]["testing"] = -5
        parameters["nested_training"]["validation"] = -5
        sanitize_outputDir()
        TrainingManager(
            dataframe=training_data,
            outputDir=outputDir,
            parameters=parameters,
            device=device,
            resume=False,
            reset=True,
        )

    print("passed")


def test_train_brainage_rad_2d(device):
    # read and initialize parameters for specific data dimension
    parameters = parseConfig(
        testingDir + "/config_regression.yaml", version_check_flag=False
    )
    parameters["patch_size"] = patch_size["2D"]
    parameters["model"]["dimension"] = 2
    parameters["model"]["amp"] = False
    # read and parse csv
    training_data, parameters["headers"] = parseTrainingCSV(
        inputDir + "/train_2d_rad_regression.csv"
    )
    parameters["model"]["num_channels"] = 3
    parameters["model"]["class_list"] = parameters["headers"]["predictionHeaders"]
    parameters["scaling_factor"] = 1
    parameters["model"]["architecture"] = "brain_age"
    parameters = populate_header_in_parameters(parameters, parameters["headers"])
    sanitize_outputDir()
    TrainingManager(
        dataframe=training_data,
        outputDir=outputDir,
        parameters=parameters,
        device=device,
        resume=False,
        reset=True,
    )

    print("passed")


def test_train_regression_rad_3d(device):
    # read and initialize parameters for specific data dimension
    parameters = parseConfig(
        testingDir + "/config_regression.yaml", version_check_flag=False
    )
    parameters["model"]["dimension"] = 3
    # read and parse csv
    training_data, parameters["headers"] = parseTrainingCSV(
        inputDir + "/train_3d_rad_regression.csv"
    )
    parameters["model"]["num_channels"] = len(parameters["headers"]["channelHeaders"])
    parameters["model"]["class_list"] = parameters["headers"]["predictionHeaders"]
    parameters = populate_header_in_parameters(parameters, parameters["headers"])
    # loop through selected models and train for single epoch
    for model in all_models_regression:
        if "efficientnet" in model:
            parameters["patch_size"] = [16, 16, 16]
        else:
            parameters["patch_size"] = patch_size["3D"]
        parameters["model"]["architecture"] = model
        parameters["nested_training"]["testing"] = -5
        parameters["nested_training"]["validation"] = -5
        sanitize_outputDir()
        TrainingManager(
            dataframe=training_data,
            outputDir=outputDir,
            parameters=parameters,
            device=device,
            resume=False,
            reset=True,
        )

    print("passed")


def test_train_classification_rad_2d(device):
    # read and initialize parameters for specific data dimension
    parameters = parseConfig(
        testingDir + "/config_classification.yaml", version_check_flag=False
    )
    parameters["modality"] = "rad"
    parameters["track_memory_usage"] = True
    parameters["patch_size"] = patch_size["2D"]
    parameters["model"]["dimension"] = 2
    # read and parse csv
    training_data, parameters["headers"] = parseTrainingCSV(
        inputDir + "/train_2d_rad_classification.csv"
    )
    parameters["model"]["num_channels"] = 3
    parameters = populate_header_in_parameters(parameters, parameters["headers"])
    # loop through selected models and train for single epoch
    for model in all_models_regression:
        parameters["model"]["architecture"] = model
        parameters["nested_training"]["testing"] = -5
        parameters["nested_training"]["validation"] = -5
        sanitize_outputDir()
        TrainingManager(
            dataframe=training_data,
            outputDir=outputDir,
            parameters=parameters,
            device=device,
            resume=False,
            reset=True,
        )

    print("passed")


def test_train_classification_rad_3d(device):
    # read and initialize parameters for specific data dimension
    parameters = parseConfig(
        testingDir + "/config_classification.yaml", version_check_flag=False
    )
    parameters["modality"] = "rad"
    parameters["patch_size"] = patch_size["3D"]
    parameters["model"]["dimension"] = 3
    # read and parse csv
    training_data, parameters["headers"] = parseTrainingCSV(
        inputDir + "/train_3d_rad_classification.csv"
    )
    parameters["model"]["num_channels"] = len(parameters["headers"]["channelHeaders"])
    parameters = populate_header_in_parameters(parameters, parameters["headers"])
    # loop through selected models and train for single epoch
    for model in all_models_regression:
        if "efficientnet" in model:
            parameters["patch_size"] = [16, 16, 16]
        else:
            parameters["patch_size"] = patch_size["3D"]
        parameters["model"]["architecture"] = model
        parameters["nested_training"]["testing"] = -5
        parameters["nested_training"]["validation"] = -5
        sanitize_outputDir()
        TrainingManager(
            dataframe=training_data,
            outputDir=outputDir,
            parameters=parameters,
            device=device,
            resume=False,
            reset=True,
        )

    print("passed")


def test_inference_classification_rad_3d(device):
    # read and initialize parameters for specific data dimension
    parameters = parseConfig(
        testingDir + "/config_classification.yaml", version_check_flag=False
    )
    parameters["modality"] = "rad"
    parameters["patch_size"] = patch_size["3D"]
    parameters["model"]["dimension"] = 3
    # read and parse csv
    training_data, parameters["headers"] = parseTrainingCSV(
        inputDir + "/train_3d_rad_classification.csv"
    )
    parameters["model"]["num_channels"] = len(parameters["headers"]["channelHeaders"])
    parameters = populate_header_in_parameters(parameters, parameters["headers"])
    # loop through selected models and train for single epoch
    model = all_models_regression[0]
    parameters["model"]["architecture"] = model
    sanitize_outputDir()
    TrainingManager(
        dataframe=training_data,
        outputDir=outputDir,
        parameters=parameters,
        device=device,
        resume=False,
        reset=True,
    )
    ## testing resume with parameter updates
    parameters["num_epochs"] = 2
    parameters["nested_training"]["testing"] = -5
    parameters["nested_training"]["validation"] = -5
    TrainingManager(
        dataframe=training_data,
        outputDir=outputDir,
        parameters=parameters,
        device=device,
        resume=True,
        reset=False,
    )

    ## testing resume without parameter updates
    parameters["num_epochs"] = 3
    TrainingManager(
        dataframe=training_data,
        outputDir=outputDir,
        parameters=parameters,
        device=device,
        resume=False,
        reset=False,
    )

    ## testing inference
    parameters["output_dir"] = outputDir
    InferenceManager(
        dataframe=training_data,
        outputDir=outputDir,
        parameters=parameters,
        device=device,
    )

    print("passed")


def test_inference_classification_with_logits_single_fold_rad_3d(device):
    # read and initialize parameters for specific data dimension
    parameters = parseConfig(
        testingDir + "/config_classification.yaml", version_check_flag=False
    )
    parameters["modality"] = "rad"
    parameters["patch_size"] = patch_size["3D"]
    parameters["model"]["dimension"] = 3
    parameters["model"]["final_layer"] = "logits"

    # read and parse csv
    training_data, parameters["headers"] = parseTrainingCSV(
        inputDir + "/train_3d_rad_classification.csv"
    )
    parameters["model"]["num_channels"] = len(parameters["headers"]["channelHeaders"])
    parameters = populate_header_in_parameters(parameters, parameters["headers"])
    # loop through selected models and train for single epoch
    model = all_models_regression[0]
    parameters["model"]["architecture"] = model
    sanitize_outputDir()
    TrainingManager(
        dataframe=training_data,
        outputDir=outputDir,
        parameters=parameters,
        device=device,
        resume=False,
        reset=True,
    )
    parameters["output_dir"] = outputDir  # this is in inference mode
    InferenceManager(
        dataframe=training_data,
        outputDir=outputDir,
        parameters=parameters,
        device=device,
    )

    print("passed")


def test_inference_classification_with_logits_multiple_folds_rad_3d(device):
    # read and initialize parameters for specific data dimension
    parameters = parseConfig(
        testingDir + "/config_classification.yaml", version_check_flag=False
    )
    parameters["modality"] = "rad"
    parameters["patch_size"] = patch_size["3D"]
    parameters["model"]["dimension"] = 3
    parameters["model"]["final_layer"] = "logits"
    # necessary for n-fold cross-validation inference
    parameters["nested_training"]["validation"] = 2

    # read and parse csv
    training_data, parameters["headers"] = parseTrainingCSV(
        inputDir + "/train_3d_rad_classification.csv"
    )
    parameters["model"]["num_channels"] = len(parameters["headers"]["channelHeaders"])
    parameters = populate_header_in_parameters(parameters, parameters["headers"])
    # loop through selected models and train for single epoch
    model = all_models_regression[0]
    parameters["model"]["architecture"] = model
    sanitize_outputDir()
    TrainingManager(
        dataframe=training_data,
        outputDir=outputDir,
        parameters=parameters,
        device=device,
        resume=False,
        reset=True,
    )
    parameters["output_dir"] = outputDir  # this is in inference mode
    InferenceManager(
        dataframe=training_data,
        outputDir=outputDir,
        parameters=parameters,
        device=device,
    )

    print("passed")


def test_scheduler_classification_rad_2d(device):
    # read and initialize parameters for specific data dimension
    parameters = parseConfig(
        testingDir + "/config_classification.yaml", version_check_flag=False
    )
    parameters["modality"] = "rad"
    parameters["patch_size"] = patch_size["2D"]
    parameters["model"]["dimension"] = 2
    # read and parse csv
    training_data, parameters["headers"] = parseTrainingCSV(
        inputDir + "/train_2d_rad_classification.csv"
    )
    parameters["model"]["num_channels"] = 3
    parameters["model"]["architecture"] = "densenet121"
    parameters["model"]["norm_type"] = "instance"
    parameters = populate_header_in_parameters(parameters, parameters["headers"])
    # loop through selected models and train for single epoch
    for scheduler in global_schedulers_dict:
        parameters["scheduler"] = {}
        parameters["scheduler"]["type"] = scheduler
        parameters["nested_training"]["testing"] = -5
        parameters["nested_training"]["validation"] = -5
        if os.path.exists(outputDir):
            shutil.rmtree(outputDir)  # overwrite previous results
        Path(outputDir).mkdir(parents=True, exist_ok=True)
        TrainingManager(
            dataframe=training_data,
            outputDir=outputDir,
            parameters=parameters,
            device=device,
            resume=False,
            reset=True,
        )

    print("passed")


def test_optimizer_classification_rad_2d(device):
    # read and initialize parameters for specific data dimension
    parameters = parseConfig(
        testingDir + "/config_classification.yaml", version_check_flag=False
    )
    parameters["modality"] = "rad"
    parameters["patch_size"] = patch_size["2D"]
    parameters["model"]["dimension"] = 2
    # read and parse csv
    training_data, parameters["headers"] = parseTrainingCSV(
        inputDir + "/train_2d_rad_classification.csv"
    )
    parameters["model"]["num_channels"] = 3
    parameters["model"]["architecture"] = "densenet121"
    parameters["model"]["norm_type"] = "none"
    parameters = populate_header_in_parameters(parameters, parameters["headers"])
    # loop through selected models and train for single epoch
    for optimizer in global_optimizer_dict:
        parameters["optimizer"] = {}
        parameters["optimizer"]["type"] = optimizer
        parameters["nested_training"]["testing"] = -5
        parameters["nested_training"]["validation"] = -5
        if os.path.exists(outputDir):
            shutil.rmtree(outputDir)  # overwrite previous results
        Path(outputDir).mkdir(parents=True, exist_ok=True)
        TrainingManager(
            dataframe=training_data,
            outputDir=outputDir,
            parameters=parameters,
            device=device,
            resume=False,
            reset=True,
        )

    print("passed")


def test_clip_train_classification_rad_3d(device):
    # read and initialize parameters for specific data dimension
    parameters = parseConfig(
        testingDir + "/config_classification.yaml", version_check_flag=False
    )
    parameters["modality"] = "rad"
    parameters["patch_size"] = patch_size["3D"]
    parameters["model"]["dimension"] = 3
    # read and parse csv
    training_data, parameters["headers"] = parseTrainingCSV(
        inputDir + "/train_3d_rad_classification.csv"
    )
    parameters["model"]["num_channels"] = len(parameters["headers"]["channelHeaders"])
    parameters["model"]["architecture"] = "vgg16"
    parameters["model"]["norm_type"] = "None"
    parameters = populate_header_in_parameters(parameters, parameters["headers"])
    # loop through selected models and train for single epoch
    for clip_mode in all_clip_modes:
        parameters["clip_mode"] = clip_mode
        parameters["nested_training"]["testing"] = -5
        parameters["nested_training"]["validation"] = -5
        sanitize_outputDir()
        TrainingManager(
            dataframe=training_data,
            outputDir=outputDir,
            parameters=parameters,
            device=device,
            resume=False,
            reset=True,
        )
    print("passed")


def test_normtype_train_segmentation_rad_3d(device):
    # read and initialize parameters for specific data dimension
    print("Starting 3D Rad segmentation tests for normtype")
    # read and parse csv
    # read and initialize parameters for specific data dimension
    parameters = parseConfig(
        testingDir + "/config_segmentation.yaml", version_check_flag=False
    )
    training_data, parameters["headers"] = parseTrainingCSV(
        inputDir + "/train_3d_rad_segmentation.csv"
    )
    parameters["patch_size"] = patch_size["3D"]
    parameters["model"]["dimension"] = 3
    parameters["model"]["class_list"] = [0, 1]
    parameters["model"]["amp"] = True
    parameters["save_output"] = True
    parameters["data_postprocessing"] = {"fill_holes"}
    parameters["in_memory"] = True
    parameters["model"]["num_channels"] = len(parameters["headers"]["channelHeaders"])
    parameters = populate_header_in_parameters(parameters, parameters["headers"])
    # loop through selected models and train for single epoch
    for norm in ["batch", "instance"]:
        for model in ["resunet", "unet", "fcn"]:
            parameters["model"]["architecture"] = model
            parameters["model"]["norm_type"] = norm
            parameters["nested_training"]["testing"] = -5
            parameters["nested_training"]["validation"] = -5
            if os.path.isdir(outputDir):
                shutil.rmtree(outputDir)  # overwrite previous results
            Path(outputDir).mkdir(parents=True, exist_ok=True)
            TrainingManager(
                dataframe=training_data,
                outputDir=outputDir,
                parameters=parameters,
                device=device,
                resume=False,
                reset=True,
            )

        print("passed")


def test_metrics_segmentation_rad_2d(device):
    print("Starting 2D Rad segmentation tests for metrics")
    # read and parse csv
    parameters = parseConfig(
        testingDir + "/config_segmentation.yaml", version_check_flag=False
    )
    training_data, parameters["headers"] = parseTrainingCSV(
        inputDir + "/train_2d_rad_segmentation.csv"
    )
    parameters["patch_size"] = patch_size["2D"]
    parameters["model"]["dimension"] = 2
    parameters["model"]["class_list"] = [0, 255]
    parameters["model"]["amp"] = True
    parameters["save_output"] = True
    parameters["model"]["num_channels"] = 3
    parameters["metrics"] = ["dice", "hausdorff", "hausdorff95"]
    parameters["model"]["architecture"] = "resunet"
    parameters = populate_header_in_parameters(parameters, parameters["headers"])
    sanitize_outputDir()
    TrainingManager(
        dataframe=training_data,
        outputDir=outputDir,
        parameters=parameters,
        device=device,
        resume=False,
        reset=True,
    )

    print("passed")


def test_metrics_regression_rad_2d(device):
    print("Starting 2D Rad regression tests for metrics")
    # read and parse csv
    parameters = parseConfig(
        testingDir + "/config_regression.yaml", version_check_flag=False
    )
    training_data, parameters["headers"] = parseTrainingCSV(
        inputDir + "/train_2d_rad_regression.csv"
    )
    parameters["patch_size"] = patch_size["2D"]
    parameters["model"]["dimension"] = 2
    parameters["model"]["class_list"] = [0, 255]
    parameters["model"]["norm_type"] = "instance"
    parameters["model"]["amp"] = False
    parameters["model"]["num_channels"] = 3
    parameters["model"]["architecture"] = "vgg11"
    parameters = populate_header_in_parameters(parameters, parameters["headers"])
    sanitize_outputDir()
    TrainingManager(
        dataframe=training_data,
        outputDir=outputDir,
        parameters=parameters,
        device=device,
        resume=False,
        reset=True,
    )

    print("passed")


def test_losses_segmentation_rad_2d(device):
    print("Starting 2D Rad segmentation tests for losses")
    # read and parse csv
    parameters = parseConfig(
        testingDir + "/config_segmentation.yaml", version_check_flag=False
    )
    training_data, parameters["headers"] = parseTrainingCSV(
        inputDir + "/train_2d_rad_segmentation.csv"
    )
    parameters["patch_size"] = patch_size["2D"]
    parameters["model"]["dimension"] = 2
    parameters["model"]["class_list"] = [0, 255]
    # disabling amp because some losses do not support Half, yet
    parameters["model"]["amp"] = False
    parameters["model"]["num_channels"] = 3
    parameters["model"]["architecture"] = "resunet"
    parameters["metrics"] = ["dice"]
    parameters = populate_header_in_parameters(parameters, parameters["headers"])
    # loop through selected models and train for single epoch
    for loss_type in ["dc", "dc_log", "dcce", "dcce_logits", "tversky"]:
        parameters["loss_function"] = loss_type
        parameters["nested_training"]["testing"] = -5
        parameters["nested_training"]["validation"] = -5
        sanitize_outputDir()
        TrainingManager(
            dataframe=training_data,
            outputDir=outputDir,
            parameters=parameters,
            device=device,
            resume=False,
            reset=True,
        )

    print("passed")


def test_config_read():
    print("Starting testing reading configuration")
    # read and parse csv
    file_config_temp = os.path.join(outputDir, "config_segmentation_temp.yaml")
    # if found in previous run, discard.
    if os.path.exists(file_config_temp):
        os.remove(file_config_temp)

    parameters = parseConfig(
        os.path.abspath(baseConfigDir + "/config_all_options.yaml"),
        version_check_flag=False,
    )
    parameters["data_preprocessing"]["resize"] = [128, 128]

    with open(file_config_temp, "w") as file:
        yaml.dump(parameters, file)

    parameters = parseConfig(file_config_temp, version_check_flag=True)

    training_data, parameters["headers"] = parseTrainingCSV(
        inputDir + "/train_2d_rad_segmentation.csv"
    )
    if not parameters:
        sys.exit(1)
    data_loader = ImagesFromDataFrame(training_data, parameters, True, "unit_test")
    if not data_loader:
        sys.exit(1)
    print("passed")


def test_cli_function_preprocess():
    print("Starting testing cli function preprocess")
    file_config = os.path.join(testingDir, "config_segmentation.yaml")
    sanitize_outputDir()
    file_config_temp = os.path.join(outputDir, "config_segmentation_temp.yaml")
    file_data = os.path.join(inputDir, "train_2d_rad_segmentation.csv")

    parameters = parseConfig(file_config)
    parameters["patch_size"] = patch_size["2D"]
    parameters["model"]["dimension"] = 2
    parameters["model"]["class_list"] = "[0, 255||125]"
    # disabling amp because some losses do not support Half, yet
    parameters["model"]["amp"] = False
    parameters["model"]["num_channels"] = 3
    parameters["model"]["architecture"] = "unet"
    parameters["metrics"] = ["dice"]
    parameters["patch_sampler"] = "label"
    parameters["weighted_loss"] = True
    parameters["save_output"] = True
    parameters["data_preprocessing"]["to_canonical"] = None

    # store this separately for preprocess testing
    with open(file_config_temp, "w") as outfile:
        yaml.dump(parameters, outfile, default_flow_style=False)

    preprocess_and_save(file_data, file_config_temp, outputDir)
    training_data, parameters["headers"] = parseTrainingCSV(
        outputDir + "/data_processed.csv"
    )

    # check that the length of training data is what we expect
    assert len(training_data) == 10, "Number of rows in dataframe is not 10"

    print("passed")


def test_cli_function_mainrun(device):
    print("Starting testing cli function main_run")
    parameters = parseConfig(
        testingDir + "/config_segmentation.yaml", version_check_flag=False
    )
    file_config_temp = os.path.join(outputDir, "config_segmentation_temp.yaml")
    # if found in previous run, discard.
    if os.path.exists(file_config_temp):
        os.remove(file_config_temp)

    parameters["patch_size"] = patch_size["2D"]
    parameters["num_epochs"] = 1
    parameters["nested_training"]["testing"] = 1
    parameters["model"]["dimension"] = 2
    parameters["model"]["class_list"] = [0, 255]
    parameters["model"]["amp"] = True
    parameters["model"]["num_channels"] = 3
    parameters["metrics"] = [
        "dice",
    ]
    parameters["model"]["architecture"] = "unet"

    with open(file_config_temp, "w") as file:
        yaml.dump(parameters, file)

    file_data = os.path.join(inputDir, "train_2d_rad_segmentation.csv")

    main_run(
        file_data, file_config_temp, outputDir, True, device, resume=False, reset=True
    )
    if os.path.isdir(outputDir):
        shutil.rmtree(outputDir)  # overwrite previous results
    print("passed")


def test_dataloader_construction_train_segmentation_3d(device):
    print("Starting 3D Rad segmentation tests")
    # read and parse csv
    # read and initialize parameters for specific data dimension
    parameters = parseConfig(
        testingDir + "/config_segmentation.yaml", version_check_flag=False
    )
    params_all_preprocessing_and_augs = parseConfig(
        testingDir + "/../samples/config_all_options.yaml"
    )

    # take preprocessing and augmentations from all options
    for key in ["data_preprocessing", "data_augmentation"]:
        parameters[key] = params_all_preprocessing_and_augs[key]

    # customize parameters to maximize test coverage
    parameters["data_preprocessing"].pop("normalize", None)
    parameters["data_preprocessing"]["normalize_nonZero"] = None
    parameters["data_preprocessing"]["default_probability"] = 1
    parameters.pop("nested_training", None)
    parameters["nested_training"] = {}
    parameters["nested_training"]["testing"] = 1
    parameters["nested_training"]["validation"] = -5

    training_data, parameters["headers"] = parseTrainingCSV(
        inputDir + "/train_3d_rad_segmentation.csv"
    )
    parameters["patch_size"] = patch_size["3D"]
    parameters["save_training"] = True
    parameters["model"]["dimension"] = 3
    parameters["model"]["class_list"] = [0, 1]
    parameters["model"]["amp"] = True
    parameters["model"]["num_channels"] = len(parameters["headers"]["channelHeaders"])
    parameters["model"]["architecture"] = "unet"
    parameters["weighted_loss"] = False
    parameters = populate_header_in_parameters(parameters, parameters["headers"])
    # loop through selected models and train for single epoch
    sanitize_outputDir()
    TrainingManager(
        dataframe=training_data,
        outputDir=outputDir,
        parameters=parameters,
        device=device,
        resume=False,
        reset=True,
    )

    print("passed")


def test_preprocess_functions():
    print("Starting testing preprocessing functions")
    # initialize an input which has values between [-1,1]
    # checking tensor with last dimension of size 1
    input_tensor = 2 * torch.rand(3, 256, 256, 1) - 1
    input_transformed = global_preprocessing_dict["normalize_div_by_255"](input_tensor)
    input_tensor = 2 * torch.rand(1, 3, 256, 256) - 1
    input_transformed = global_preprocessing_dict["normalize_imagenet"](input_tensor)
    input_transformed = global_preprocessing_dict["normalize_standardize"](input_tensor)
    input_transformed = global_preprocessing_dict["normalize_div_by_255"](input_tensor)
    parameters_dict = {}
    parameters_dict["min"] = 0.25
    parameters_dict["max"] = 0.75
    input_transformed = global_preprocessing_dict["threshold"](parameters_dict)(
        input_tensor
    )
    assert (
        torch.count_nonzero(
            input_transformed[input_transformed < parameters_dict["min"]]
            > parameters_dict["max"]
        )
        == 0
    ), "Input should be thresholded"

    input_transformed = global_preprocessing_dict["clip"](parameters_dict)(input_tensor)
    assert (
        torch.count_nonzero(
            input_transformed[input_transformed < parameters_dict["min"]]
            > parameters_dict["max"]
        )
        == 0
    ), "Input should be clipped"

    non_zero_normalizer = global_preprocessing_dict["normalize_nonZero_masked"]
    input_transformed = non_zero_normalizer(input_tensor)
    non_zero_normalizer = global_preprocessing_dict["normalize_positive"]
    input_transformed = non_zero_normalizer(input_tensor)
    non_zero_normalizer = global_preprocessing_dict["normalize_nonZero"]
    input_transformed = non_zero_normalizer(input_tensor)

    ## hole-filling tests
    # tensor input
    input_transformed = fill_holes(input_tensor)
    # sitk.Image input
    input_tensor_image = sitk.GetImageFromArray(input_tensor.numpy())
    input_transformed = fill_holes(input_tensor_image)

    input_tensor = torch.rand(1, 256, 256, 256)
    cropper = global_preprocessing_dict["crop_external_zero_planes"](
        patch_size=[128, 128, 128]
    )
    input_transformed = cropper(input_tensor)

    cropper = global_preprocessing_dict["crop"]([64, 64, 64])
    input_transformed = cropper(input_tensor)
    assert input_transformed.shape == (1, 128, 128, 128), "Cropping should work"

    cropper = global_preprocessing_dict["centercrop"]([128, 128, 128])
    input_transformed = cropper(input_tensor)
    assert input_transformed.shape == (1, 128, 128, 128), "Center-crop should work"

    # test pure morphological operations
    input_tensor_3d = torch.rand(1, 1, 256, 256, 256)
    input_tensor_2d = torch.rand(1, 3, 256, 256)
    for mode in ["dilation", "erosion", "opening", "closing"]:
        input_transformed_3d = torch_morphological(input_tensor_3d, mode=mode)
        input_transformed_2d = torch_morphological(input_tensor_2d, mode=mode)

    print("passed")


def test_augmentation_functions():
    print("Starting testing augmentation functions")
    params_all_preprocessing_and_augs = parseConfig(
        testingDir + "/../samples/config_all_options.yaml"
    )

    # this is for rgb augmentation
    input_tensor = torch.rand(3, 128, 128, 1)
    temp = global_augs_dict["colorjitter"](
        params_all_preprocessing_and_augs["data_augmentation"]["colorjitter"]
    )
    output_tensor = None
    output_tensor = temp(input_tensor)
    assert output_tensor != None, "RGB Augmentation should work"

    # ensuring all code paths are covered
    for key in ["brightness", "contrast", "saturation", "hue"]:
        params_all_preprocessing_and_augs["data_augmentation"]["colorjitter"][
            key
        ] = 0.25
    temp = global_augs_dict["colorjitter"](
        params_all_preprocessing_and_augs["data_augmentation"]["colorjitter"]
    )
    output_tensor = None
    output_tensor = temp(input_tensor)
    assert output_tensor != None, "RGB Augmentation should work"

    # this is for all other augmentations
    input_tensor = torch.rand(3, 128, 128, 128)
    for aug in params_all_preprocessing_and_augs["data_augmentation"]:
        aug_lower = aug.lower()
        output_tensor = None
        if aug_lower in global_augs_dict:
            print(aug_lower)
            output_tensor = global_augs_dict[aug](
                params_all_preprocessing_and_augs["data_augmentation"][aug_lower]
            )(input_tensor)
            assert output_tensor != None, "Augmentation should work"

    print("passed")


def test_checkpointing_segmentation_rad_2d(device):
    print("Starting 2D Rad segmentation tests for metrics")
    # read and parse csv
    parameters = parseConfig(
        testingDir + "/config_segmentation.yaml", version_check_flag=False
    )
    training_data, parameters["headers"] = parseTrainingCSV(
        inputDir + "/train_2d_rad_segmentation.csv"
    )
    parameters["patch_size"] = patch_size["2D"]
    parameters["num_epochs"] = 1
    parameters["nested_training"]["testing"] = 1
    parameters["model"]["dimension"] = 2
    parameters["model"]["class_list"] = [0, 255]
    parameters["model"]["amp"] = True
    parameters["model"]["num_channels"] = 3
    parameters["metrics"] = [
        "dice",
        "dice_per_label",
        "hausdorff",
        "hausdorff95",
        "hd95_per_label",
        "hd100_per_label",
    ]
    parameters["model"]["architecture"] = "unet"
    parameters = populate_header_in_parameters(parameters, parameters["headers"])
    sanitize_outputDir()
    TrainingManager(
        dataframe=training_data,
        outputDir=outputDir,
        parameters=parameters,
        device=device,
        resume=False,
        reset=True,
    )
    parameters["num_epochs"] = 2
    parameters["nested_training"]["validation"] = -2
    parameters["nested_training"]["testing"] = 1
    TrainingManager(
        dataframe=training_data,
        outputDir=outputDir,
        parameters=parameters,
        device=device,
        resume=False,
        reset=False,
    )

    print("passed")


def test_model_patch_divisibility():

    parameters = parseConfig(
        testingDir + "/config_segmentation.yaml", version_check_flag=False
    )
    training_data, parameters["headers"] = parseTrainingCSV(
        inputDir + "/train_2d_rad_segmentation.csv"
    )
    parameters["model"]["architecture"] = "unet"
    parameters["patch_size"] = [127, 127, 1]
    parameters["num_epochs"] = 1
    parameters["nested_training"]["testing"] = 1
    parameters["model"]["dimension"] = 2
    parameters["model"]["class_list"] = [0, 255]
    parameters["model"]["amp"] = True
    parameters["model"]["num_channels"] = 3
    parameters["metrics"] = ["dice", "hausdorff", "hausdorff95"]
    parameters = populate_header_in_parameters(parameters, parameters["headers"])

    # this assertion should fail
    with pytest.raises(Exception) as e_info:
        global_models_dict[parameters["model"]["architecture"]](parameters=parameters)

    parameters["model"]["architecture"] = "uinc"
    parameters["model"]["base_filters"] = 11

    # this assertion should fail
    with pytest.raises(Exception) as e_info:
        global_models_dict[parameters["model"]["architecture"]](parameters=parameters)

    print("passed")


def test_one_hot_logic():

    random_array = np.random.randint(5, size=(20, 20, 20))
    img = sitk.GetImageFromArray(random_array)
    img_array = sitk.GetArrayFromImage(img)
    img_tensor = torch.from_numpy(img_array).to(torch.float16)
    img_tensor = img_tensor.unsqueeze(0)
    img_tensor = img_tensor.unsqueeze(0)

    class_list = [*range(0, np.max(random_array) + 1)]
    img_tensor_oh = one_hot(img_tensor, class_list)
    img_tensor_oh_rev_array = reverse_one_hot(img_tensor_oh[0], class_list)
    comparison = random_array == img_tensor_oh_rev_array
    assert comparison.all(), "Arrays are not equal"

    class_list = [0, "1||2||3", 4]
    img_tensor_oh = one_hot(img_tensor, class_list)
    img_tensor_oh_rev_array = reverse_one_hot(img_tensor_oh[0], class_list)

    # check for background
    comparison = (random_array == 0) == (img_tensor_oh_rev_array == 0)
    assert comparison.all(), "Arrays at '0' are not equal"

    # check last foreground
    comparison = (random_array == np.max(random_array)) == (
        img_tensor_oh_rev_array == len(class_list) - 1
    )
    assert comparison.all(), "Arrays at final foreground are not equal"

    # check combined foreground
    combined_array = np.logical_or(
        np.logical_or((random_array == 1), (random_array == 2)), (random_array == 3)
    )
    comparison = combined_array == (img_tensor_oh_rev_array == 1)
    assert comparison.all(), "Arrays at the combined foreground are not equal"

    print("passed")


def test_anonymizer():
    input_file = get_testdata_file("MR_small.dcm")

    output_file = os.path.join(testingDir, "MR_small_anonymized.dcm")
    if os.path.exists(output_file):
        os.remove(output_file)

    config_file = os.path.join(baseConfigDir, "config_anonymizer.yaml")

    run_anonymizer(input_file, output_file, config_file)

    os.remove(output_file)

    # test nifti conversion
    config_file_for_nifti = os.path.join(testingDir, "config_anonymizer_nifti.yaml")
    with open(config_file, "r") as file_data:
        yaml_data = file_data.read()
    parameters = yaml.safe_load(yaml_data)
    parameters["convert_to_nifti"] = True
    with open(config_file_for_nifti, "w") as file:
        yaml.dump(parameters, file)

    # for nifti conversion, the input needs to be in a dir
    input_folder_for_nifti = os.path.join(testingDir, "nifti_input")
    Path(input_folder_for_nifti).mkdir(parents=True, exist_ok=True)
    shutil.copyfile(input_file, os.path.join(input_folder_for_nifti, "MR_small.dcm"))

    output_file = os.path.join(testingDir, "MR_small.nii.gz")

    run_anonymizer(input_folder_for_nifti, output_file, config_file_for_nifti)

    if not os.path.exists(output_file):
        raise Exception("Output NIfTI file was not created")

    for file_to_delete in [input_folder_for_nifti, config_file_for_nifti, output_file]:
        if os.path.exists(file_to_delete):
            if os.path.isdir(file_to_delete):
                shutil.rmtree(file_to_delete)
            else:
<<<<<<< HEAD
                os.remove(file_to_delete)
=======
                os.remove(file_to_delete)
    print("passed")


def test_train_inference_segmentation_histology_2d(device):
    print("Starting histology train/inference tests")
    # overwrite previous results
    sanitize_outputDir()
    output_dir_patches = os.path.join(outputDir, "histo_patches")
    if os.path.isdir(output_dir_patches):
        shutil.rmtree(output_dir_patches)
    Path(output_dir_patches).mkdir(parents=True, exist_ok=True)
    output_dir_patches_output = os.path.join(output_dir_patches, "histo_patches_output")
    Path(output_dir_patches_output).mkdir(parents=True, exist_ok=True)
    file_config_temp = os.path.join(
        output_dir_patches, "config_patch-extraction_temp.yaml"
    )
    # if found in previous run, discard.
    if os.path.exists(file_config_temp):
        os.remove(file_config_temp)

    parameters_patch = {}
    # extracting minimal number of patches to ensure that the test does not take too long
    parameters_patch["num_patches"] = 3
    parameters_patch["patch_size"] = [128, 128]

    with open(file_config_temp, "w") as file:
        yaml.dump(parameters_patch, file)

    patch_extraction(
        inputDir + "/train_2d_histo_segmentation.csv",
        output_dir_patches_output,
        file_config_temp,
    )

    file_for_Training = os.path.join(output_dir_patches_output, "opm_train.csv")
    # read and parse csv
    parameters = parseConfig(
        testingDir + "/config_segmentation.yaml", version_check_flag=False
    )
    training_data, parameters["headers"] = parseTrainingCSV(file_for_Training)
    parameters["patch_size"] = patch_size["2D"]
    parameters["modality"] = "histo"
    parameters["model"]["dimension"] = 2
    parameters["model"]["class_list"] = [0, 255]
    parameters["model"]["amp"] = True
    parameters["model"]["num_channels"] = 3
    parameters = populate_header_in_parameters(parameters, parameters["headers"])
    parameters["model"]["architecture"] = "resunet"
    parameters["nested_training"]["testing"] = 1
    parameters["nested_training"]["validation"] = -2
    parameters["metrics"] = ["dice"]
    modelDir = os.path.join(outputDir, "modelDir")
    if os.path.isdir(modelDir):
        shutil.rmtree(modelDir)
    Path(modelDir).mkdir(parents=True, exist_ok=True)
    TrainingManager(
        dataframe=training_data,
        outputDir=modelDir,
        parameters=parameters,
        device=device,
        resume=False,
        reset=True,
    )
    parameters["output_dir"] = modelDir  # this is in inference mode
    inference_data, parameters["headers"] = parseTrainingCSV(
        inputDir + "/train_2d_histo_segmentation.csv", train=False
    )
    InferenceManager(
        dataframe=inference_data,
        outputDir=modelDir,
        parameters=parameters,
        device=device,
    )

    print("passed")
>>>>>>> 829e8760
<|MERGE_RESOLUTION|>--- conflicted
+++ resolved
@@ -1228,10 +1228,8 @@
             if os.path.isdir(file_to_delete):
                 shutil.rmtree(file_to_delete)
             else:
-<<<<<<< HEAD
                 os.remove(file_to_delete)
-=======
-                os.remove(file_to_delete)
+
     print("passed")
 
 
@@ -1306,5 +1304,4 @@
         device=device,
     )
 
-    print("passed")
->>>>>>> 829e8760
+    print("passed")