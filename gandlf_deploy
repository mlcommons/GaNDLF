#!usr/bin/env python
# -*- coding: utf-8 -*-

import argparse
import ast
<<<<<<< HEAD
import os, sys
=======
import os
>>>>>>> f2b9a50a
from GANDLF.cli import deploy_targets, run_deployment, recover_config, copyrightMessage


if __name__ == "__main__":
    parser = argparse.ArgumentParser(
        prog="GANDLF_Deploy",
        formatter_class=argparse.RawTextHelpFormatter,
        description="Generate frozen/deployable versions of trained GaNDLF models.\n\n"
        + copyrightMessage,
    )

    parser.add_argument(
        "-m",
        "--model",
        metavar="",
        type=str,
        help="Path to the model directory you wish to deploy.",
        required=True,
    )
    parser.add_argument(
        "-c",
        "--config",
        metavar="",
        type=str,
        default="",
        help="Optional path to an alternative config file to be embedded with the model. If blank/default, we use the previous config from the model instead.",
    )
    parser.add_argument(
        "-t",
        "--target",
        metavar="",
        type=str,
        help="The target platform. Valid inputs are: "
        + ", ".join(deploy_targets)
        + " .",
        required=True,
    )
    parser.add_argument(
        "-r",
        "--mlcube-root",
        metavar="",
        type=str,
        default=os.path.dirname(os.path.realpath(__file__)) + "/mlcube",
        help="Path to an alternative MLCUBE_ROOT directory to use as a template (or a path to a specific mlcube YAML configuration file, in which case we will use the parent directory). The source repository contains an example (which is also the default) at {GaNDLF_ROOT}/mlcube .",
    )
    parser.add_argument(
        "-o",
        "--outputdir",
        metavar="",
        type=str,
        help="Output directory path. For MLCube builds, generates an MLCube directory to be distributed with your MLCube.",
        required=True,
    )
    parser.add_argument(
        "-g",
        "--requires-gpu",
        metavar="",
        type=ast.literal_eval,
        help="True if the model requires a GPU by default, False otherwise.",
        default=True,
    )

    args = parser.parse_args()

    if not os.path.exists(args.outputdir):
        os.makedirs(args.outputdir, exist_ok=True)

    if not args.config:
        result = recover_config(args.model, args.outputdir + "/original_config.yml")
        assert (
            result
        ), "Error: No config was specified but automatic config extraction failed."
        config_to_use = args.outputdir + "/original_config.yml"
    else:
        config_to_use = args.config

    result = run_deployment(
        args.model,
        config_to_use,
        args.target,
        args.outputdir,
        args.mlcube_root,
        args.requires_gpu,
    )
    assert result, "Deployment to the target platform failed."<|MERGE_RESOLUTION|>--- conflicted
+++ resolved
@@ -3,11 +3,7 @@
 
 import argparse
 import ast
-<<<<<<< HEAD
-import os, sys
-=======
 import os
->>>>>>> f2b9a50a
 from GANDLF.cli import deploy_targets, run_deployment, recover_config, copyrightMessage
 
 
