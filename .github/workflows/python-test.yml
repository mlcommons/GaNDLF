# This workflow will install Python dependencies, run tests and lint with a single version of Python
# For more information see: https://help.github.com/actions/language-and-framework-guides/using-python-with-github-actions

name: CI-PyTest

on:
  push:
    branches: [master]
  pull_request: {}

jobs:
  full-test:
    runs-on: ubuntu-latest

    steps:
      - name: Checkout code
        uses: actions/checkout@v4

      - name: Call reusable workflow to install dependencies
        id: dependencies
        uses: ./.github/workflows/dependencies

      - name: Run generic unit tests
        if: ${{steps.dependencies.outputs.other_modified_files_count > 0}} # Run on any non-docs change
        run: |
          pytest --cov=. --cov-report=xml -k "generic"
      - name: Run classification unit tests with histology
        if: ${{steps.dependencies.outputs.other_modified_files_count > 0}} # Run on any non-docs change
        run: |
          pytest --cov=. --cov-report=xml --cov-append -k "classification and histology"
      - name: Run classification unit tests
        if: ${{steps.dependencies.outputs.other_modified_files_count > 0}} # Run on any non-docs change
        run: |
          pytest --cov=. --cov-report=xml --cov-append -k "classification and not histology"
      - name: Run segmentation unit tests
        if: ${{steps.dependencies.outputs.other_modified_files_count > 0}} # Run on any non-docs change
        run: |
          pytest --cov=. --cov-report=xml --cov-append -k "segmentation and not transunet"
      - name: Run regression unit tests
        if: ${{steps.dependencies.outputs.other_modified_files_count > 0}} # Run on any non-docs change
        run: |
          pytest --cov=. --cov-report=xml --cov-append -k "regression"
      - name: Run transunet unit tests
        if: ${{steps.dependencies.outputs.other_modified_files_count > 0}} # Run on any non-docs change
        run: |
          pytest --cov=. --cov-report=xml --cov-append -k "transunet"
      - name: Run entrypoints tests
        if: ${{steps.dependencies.outputs.other_modified_files_count > 0}} # Run on any non-docs change
        run: |
          pytest --cov=. --cov-report=xml --cov-append -k "entrypoints"
      - name: Run test for update_version
        if: ${{steps.dependencies.outputs.other_modified_files_count > 0}} # Run on any non-docs change
        run: |
          pytest --cov=. --cov-report=xml --cov-append -k "update_version"

<<<<<<< HEAD
      - name: Upload coverage
        if: ${{steps.dependencies.outputs.other_modified_files_count > 0}} # Run on any non-docs change
=======
      - name: Upload coverage to CodeCov
        if: steps.changed-files-specific.outputs.only_modified == 'false' # Run on any non-docs change
>>>>>>> 2953a5e7
        uses: codecov/codecov-action@v1
        with:
          token: ${{ secrets.CODECOV_TOKEN }}
          file: ./coverage.xml
          flags: unittests

      - name: Upload coverage to Codacy
        if: steps.changed-files-specific.outputs.only_modified == 'false' # Run on any non-docs change
        uses: codacy/codacy-coverage-reporter-action@v1.3.0
        with:
          project-token: ${{ secrets.CODACY_PROJECT_TOKEN }}
          coverage-reports: ./coverage.xml<|MERGE_RESOLUTION|>--- conflicted
+++ resolved
@@ -53,13 +53,8 @@
         run: |
           pytest --cov=. --cov-report=xml --cov-append -k "update_version"
 
-<<<<<<< HEAD
       - name: Upload coverage
         if: ${{steps.dependencies.outputs.other_modified_files_count > 0}} # Run on any non-docs change
-=======
-      - name: Upload coverage to CodeCov
-        if: steps.changed-files-specific.outputs.only_modified == 'false' # Run on any non-docs change
->>>>>>> 2953a5e7
         uses: codecov/codecov-action@v1
         with:
           token: ${{ secrets.CODECOV_TOKEN }}
