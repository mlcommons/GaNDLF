--- conflicted
+++ resolved
@@ -2,14 +2,9 @@
 version:
   {
     minimum: 0.0.14,
-<<<<<<< HEAD
     maximum: 0.1.0-dev # this should NOT be made a variable, but should be tested after every tag is created
-=======
-    maximum: 0.0.20 # this should NOT be made a variable, but should be tested after every tag is created
->>>>>>> ed8ad937
   }
 # Choose the model parameters here
-
 model:
   {
     dimension: 2, # the dimension of the model and dataset: defines dimensionality of computations
