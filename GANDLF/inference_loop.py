--- conflicted
+++ resolved
@@ -32,43 +32,6 @@
 from .parameterParsing import *
 
 def inferenceLoop(inferenceDataFromPickle, headers, device, parameters, outputDir):
-<<<<<<< HEAD
-  '''
-  This is the main inference loop
-  '''
-  # extract variables form parameters dict
-  psize = parameters['psize']
-  q_max_length = parameters['q_max_length']
-  q_samples_per_volume = parameters['q_samples_per_volume']
-  q_num_workers = parameters['q_num_workers']
-  q_verbose = parameters['q_verbose']
-  augmentations = parameters['data_augmentation']
-  preprocessing = parameters['data_preprocessing']
-  which_model = parameters['model']['architecture']
-  if not('n_channels' in parameters['model']):
-      n_channels = len(headers['channelHeaders'])
-  else:
-      n_channels = parameters['model']['n_channels']
-
-  base_filters = parameters['model']['base_filters']
-  batch_size = parameters['batch_size']
-  loss_function = parameters['loss_function']
-  if 'scaling_factor' in parameters:
-      scaling_factor = parameters['scaling_factor']
-  else:
-      scaling_factor = 1
-  
-  n_channels = len(headers['channelHeaders'])
-  if 'class_list' in parameters['model']:
-      class_list = parameters['model']['class_list']
-      n_classList = len(class_list)
-  
-  # Defining our model here according to parameters mentioned in the configuration file
-  model = get_model(which_model, parameters['model']['dimension'], n_channels, n_classList, base_filters, final_convolution_layer = parameters['model']['final_layer'], psize = psize, batch_size = 1)
-  amp = parameters['amp']
-  # initialize problem type    
-  is_regression, is_classification, is_segmentation = find_problem_type(headers, model.final_convolution_layer)
-=======
     '''
     This is the main inference loop
     '''
@@ -85,81 +48,75 @@
         n_channels = len(headers['channelHeaders'])
     else:
         n_channels = parameters['model']['n_channels']
-    base_filters = parameters['base_filters']
+
+    base_filters = parameters['model']['base_filters']
     batch_size = parameters['batch_size']
     loss_function = parameters['loss_function']
-    scaling_factor = parameters['scaling_factor']
+    if 'scaling_factor' in parameters:
+        scaling_factor = parameters['scaling_factor']
+    else:
+        scaling_factor = 1
     
-    if not('n_channels' in parameters['model']):
-        n_channels = len(headers['channelHeaders'])
-    else:
-        n_channels = parameters['model']['n_channels']
->>>>>>> d56e14ad
+    n_channels = len(headers['channelHeaders'])
+    if 'class_list' in parameters['model']:
+        class_list = parameters['model']['class_list']
+        n_classList = len(class_list)
+    
+    # Defining our model here according to parameters mentioned in the configuration file
+    model = get_model(which_model, parameters['model']['dimension'], n_channels, n_classList, base_filters, final_convolution_layer = parameters['model']['final_layer'], psize = psize, batch_size = 1)
+    amp = parameters['amp']
+    # initialize problem type    
+    is_regression, is_classification, is_segmentation = find_problem_type(headers, model.final_convolution_layer)
 
     class_list = parameters['model']['class_list']
     n_classList = len(class_list)
-    
+
     # Defining our model here according to parameters mentioned in the configuration file
     model = get_model(which_model, parameters['dimension'], n_channels, n_classList, base_filters, final_convolution_layer = parameters['model']['final_layer'], psize = psize)
-    
+
     # initialize problem type    
     is_regression, is_classification, is_segmentation = find_problem_type(headers, model.final_convolution_layer)
 
     if is_regression or is_classification:
         n_classList = len(headers['predictionHeaders']) # ensure the output class list is correctly populated
-    
+
     # Setting up the inference loader
     inferenceDataForTorch = ImagesFromDataFrame(inferenceDataFromPickle, psize, headers, q_max_length, q_samples_per_volume, q_num_workers, q_verbose, sampler = parameters['patch_sampler'], train = False, augmentations = augmentations, preprocessing = preprocessing)
     inference_loader = DataLoader(inferenceDataForTorch, batch_size=batch_size)
 
-<<<<<<< HEAD
-  # Loading the weights into the model
-  main_dict = torch.load(os.path.join(outputDir,str(which_model) + "_best_val.pth.tar"))
-  model.load_state_dict(main_dict['model_state_dict'])
-  
-  if not(os.environ.get('HOSTNAME') is None):
-      print("\nHostname     :" + str(os.environ.get('HOSTNAME')))
-      sys.stdout.flush()
-=======
     # Loading the weights into the model
-    main_dict = torch.load(os.path.join(outputDir,str(which_model) + "_best.pth.tar"))
+    main_dict = torch.load(os.path.join(outputDir,str(which_model) + "_best_val.pth.tar"))
     model.load_state_dict(main_dict['model_state_dict'])
     
     if not(os.environ.get('HOSTNAME') is None):
         print("\nHostname     :" + str(os.environ.get('HOSTNAME')))
         sys.stdout.flush()
->>>>>>> d56e14ad
 
-    # get the channel keys for concatenation later (exclude non numeric channel keys)
-    batch = next(iter(inference_loader))
-    all_keys = list(batch.keys())
-    channel_keys = []
-    value_keys = []
+        # get the channel keys for concatenation later (exclude non numeric channel keys)
+        batch = next(iter(inference_loader))
+        all_keys = list(batch.keys())
+        channel_keys = []
+        value_keys = []
 
-    for item in all_keys:
-        if item.isnumeric():
-            channel_keys.append(item)
-        elif 'value' in item:
-            value_keys.append(item)
+        for item in all_keys:
+            if item.isnumeric():
+                channel_keys.append(item)
+            elif 'value' in item:
+                value_keys.append(item)
 
-    print("Data Samples: ", len(inference_loader.dataset))
-    sys.stdout.flush()
-    model, amp, device = send_model_to_device(model, amp, device, optimizer=None)
-    
-    # print stats
-    print('Using device:', device)
-    sys.stdout.flush()
+        print("Data Samples: ", len(inference_loader.dataset))
+        sys.stdout.flush()
+        model, amp, device = send_model_to_device(model, amp, device, optimizer=None)
+        
+        # print stats
+        print('Using device:', device)
+        sys.stdout.flush()
 
-    # get loss function
-    loss_fn, MSE_requested = get_loss(loss_function)
+        # get loss function
+        loss_fn, MSE_requested = get_loss(loss_function)
 
-<<<<<<< HEAD
-  get_metrics_save_mask(model, device, inference_loader, psize, channel_keys, value_keys, class_list, loss_fn, is_segmentation, scaling_factor = 1, weights = None, save_mask = True, outputDir = outputDir, with_roi = True)
-  print(average_dice, average_loss)
-=======
-    average_dice, average_loss = get_metrics_save_mask(model, device, inference_loader, psize, channel_keys, class_list, loss_fn, is_segmentation, weights = None, save_mask = True, outputDir = outputDir)
+    get_metrics_save_mask(model, device, inference_loader, psize, channel_keys, value_keys, class_list, loss_fn, is_segmentation, scaling_factor = 1, weights = None, save_mask = True, outputDir = outputDir, with_roi = True)
     print(average_dice, average_loss)
->>>>>>> d56e14ad
 
 if __name__ == "__main__":
 
