import os
os.environ['TORCHIO_HIDE_CITATION_PROMPT'] = '1' # hides torchio citation request, see https://github.com/fepegar/torchio/issues/235

from torch.optim.lr_scheduler import ReduceLROnPlateau
import torch
from torch.utils.data.dataset import Dataset
import torch.optim as optim
from torch.autograd import Variable
import torch.nn as nn
import numpy as np
import pandas as pd
from torch.utils.data import DataLoader
import random
import torchio
from torchio import Image, Subject
from torchio.transforms import *
from torchio import Image, Subject
from sklearn.model_selection import KFold
from shutil import copyfile
import time
import sys
import ast 
import pickle
from pathlib import Path
import argparse
import datetime
import SimpleITK as sitk
from GANDLF.data.ImagesFromDataFrame import ImagesFromDataFrame
from GANDLF.test_dataloader_histopath import InferTumorSegDataset
from GANDLF.schd import *
from GANDLF.losses import *
from GANDLF.utils import *
from .parameterParsing import *

<<<<<<< HEAD
def inferenceLoopRad(inferenceDataFromPickle, headers, device, parameters, outputDir):
    '''
    This is the main inference loop
    '''
    # extract variables form parameters dict
    psize = parameters['psize']
    q_max_length = parameters['q_max_length']
    q_samples_per_volume = parameters['q_samples_per_volume']
    q_num_workers = parameters['q_num_workers']
    q_verbose = parameters['q_verbose']
    augmentations = parameters['data_augmentation']
    preprocessing = parameters['data_preprocessing']
    which_model = parameters['model']['architecture']
    class_list = parameters['class_list']
    base_filters = parameters['base_filters']
    batch_size = parameters['batch_size']
    loss_function = parameters['loss_function']
    
    n_channels = len(headers['channelHeaders'])
    n_classList = len(class_list)

    if len(psize) == 2:
        psize.append(1) # ensuring same size during torchio processing

    # Setting up the inference loader
    inferenceDataForTorch = ImagesFromDataFrame(inferenceDataFromPickle, psize, headers, q_max_length, q_samples_per_volume, q_num_workers, q_verbose, train = False, augmentations = augmentations, preprocessing = preprocessing)
    inference_loader = DataLoader(inferenceDataForTorch, batch_size=batch_size)

    # Defining our model here according to parameters mentioned in the configuration file
    model = get_model(which_model, parameters['dimension'], n_channels, n_classList, base_filters, final_convolution_layer = parameters['model']['final_layer'], psize = psize)
    
    # Loading the weights into the model
    main_dict = torch.load(os.path.join(outputDir, str(which_model) + "_best.pth.tar"))
    model.load_state_dict(main_dict['model_state_dict'])
    
    if not(os.environ.get('HOSTNAME') is None):
        print("\nHostname         :" + str(os.environ.get('HOSTNAME')))
        sys.stdout.flush()

    # get the channel keys for concatenation later (exclude non numeric channel keys)
    batch = next(iter(inference_loader))
    channel_keys = list(batch.keys())
    channel_keys_new = []
    for item in channel_keys:
        if item.isnumeric():
            channel_keys_new.append(item)
    channel_keys = channel_keys_new

    print("Data Samples: ", len(inference_loader.dataset))
    sys.stdout.flush()
    model, amp, device = send_model_to_device(model, amp, device, optimizer=None)
    
    # print stats
    print('Using device:', device)
    sys.stdout.flush()

    # get loss function
    loss_fn, MSE_requested = get_loss(loss_function)

    model.eval()
    average_dice, average_loss = get_metrics_save_mask(model, inference_loader, psize, channel_keys, class_list, loss_fn,
                                                       weights=None, save_mask=True)
    print(average_dice, average_loss)



def inferenceLoopPath(inferenceDataFromPickle, headers, device, parameters, outputDir):
    '''
    This is the main inference loop for histopathology
    '''
    # extract variables form parameters dict
    psize = parameters['psize']
    augmentations = parameters['data_augmentation']
    preprocessing = parameters['data_preprocessing']
    which_model = parameters['model']['architecture']
    class_list = parameters['class_list']
    base_filters = parameters['base_filters']
    batch_size = parameters['batch_size']
    n_channels = len(headers['channelHeaders'])
    n_classList = len(class_list)
    # Report the time stamp
    training_start_time = time.asctime()
    startstamp = time.time()
    print("\nHostname   :" + str(os.getenv("HOSTNAME")))
    print("\nStart Time :" + str(training_start_time))
    print("\nStart Stamp:" + str(startstamp))
    sys.stdout.flush()

    # PRINT PARSED ARGS
    print("\n\n")
    print("Output directory        :", outputDir)
    print("Number of channels      :", parameters['num_channels'])
    print("Modalities              :", parameters['modality'])
    print("Number of classes       :", parameters['num_classes'])
    print("Batch Size              :", parameters['batch_size'])
    print("Patch Size              :", parameters['patch_size'])
    print("Sampling Stride         :", parameters['stride_size'])
    print("Base Filters            :", parameters['base_filters'])
    print("Load Weights            :", parameters['load_weights'])
    sys.stdout.flush()
    # We generate CSV for training if not provided
    print("Reading CSV Files")

    test_csv = parameters['test_csv']

    # Defining our model here according to parameters mentioned in the configuration file
    model = get_model(which_model, parameters['dimension'], n_channels, n_classList, base_filters,
                      final_convolution_layer=parameters['model']['final_layer'], psize=psize)

    # Loading the weights into the model
    main_dict = torch.load(os.path.join(outputDir, str(which_model) + "_best.pth.tar"))
    model.load_state_dict(main_dict['model_state_dict'])
    print('Loaded Weights successfully.')
    sys.stdout.flush()

    model, amp, device = send_model_to_device(model, amp, device, optimizer=None)

    model.eval()
   # print stats
    print('Using device:', device)
    sys.stdout.flush()

    test_df = pd.read_csv(test_csv)
    # Patch blocks

    for index, row in test_df.iterrows():
        subject_name = row['PID']
        print("Patient Slide       : ", row['PID'])
        print("Patient Location    : ", row['channel_0'])
        os_image = OpenSlide(row['channel_0'])
        level_width, level_height = os_image.level_dimensions[int(parameters['slide_level'])]
        subject_dest_dir = os.path.join(outputDir subject_name)
        os.makedirs(subject_dest_dir, exist_ok=True)

        probs_map = np.zeros((level_height, level_width), dtype=np.float16)
        count_map = np.zeros((level_height, level_width), dtype=np.uint8)

        patient_dataset_obj = InferTumorSegDataset(row['channel_0'],
                                                   patch_size=psize,
                                                   stride_size=stride,
                                                   selected_level=parameters['slide_level'],
                                                   mask_level=4)

        dataloader = DataLoader(patient_dataset_obj,
                                batch_size=int(parameters['batch_size']),
                                shuffle=False, num_workers=2)
        for image_patches, (x_coords, y_coords) in tqdm(dataloader):
            x_coords, y_coords = y_coords.numpy(), x_coords.numpy()
            with autocast():
                output = model(image_patches.half().cuda())
            output = output.cpu().detach().numpy()
            for i in range(int(output.shape[0])):
                count_map[x_coords[i]:x_coords[i]+psize,
                          y_coords[i]:y_coords[i]+psize] += 1
                probs_map[x_coords[i]:x_coords[i]+psize,
                          y_coords[i]:y_coords[i]+psize] += output[i][0].unsqueeze(-1)
        probs_map = probs_map/count_map
        count_map = (count_map/count_map.max())
        out = count_map*probs_map
        count_map = np.array(count_map*255, dtype=np.uint16)
        out_thresh = np.array((out > 0.5)*255, dtype=np.uint16)
        imsave(os.path.join(subject_dest_dir, row['PID']+'_prob.png'), out)
        imsave(os.path.join(subject_dest_dir, row['PID']+'_seg.png'), out_thresh)
        imsave(os.path.join(subject_dest_dir, row['PID']+'_count.png'), count_map)
=======
def inferenceLoop(inferenceDataFromPickle, headers, device, parameters, outputDir):
  '''
  This is the main inference loop
  '''
  # extract variables form parameters dict
  psize = parameters['psize']
  q_max_length = parameters['q_max_length']
  q_samples_per_volume = parameters['q_samples_per_volume']
  q_num_workers = parameters['q_num_workers']
  q_verbose = parameters['q_verbose']
  augmentations = parameters['data_augmentation']
  preprocessing = parameters['data_preprocessing']
  which_model = parameters['model']['architecture']
  class_list = parameters['class_list']
  base_filters = parameters['base_filters']
  batch_size = parameters['batch_size']
  loss_function = parameters['loss_function']
  
  n_channels = len(headers['channelHeaders'])
  n_classList = len(class_list)

  if len(psize) == 2:
      psize.append(1) # ensuring same size during torchio processing

  # Setting up the inference loader
  inferenceDataForTorch = ImagesFromDataFrame(inferenceDataFromPickle, psize, headers, q_max_length, q_samples_per_volume, q_num_workers, q_verbose, sampler = parameters['patch_sampler'], train = False, augmentations = augmentations, preprocessing = preprocessing)
  inference_loader = DataLoader(inferenceDataForTorch, batch_size=batch_size)

  # Defining our model here according to parameters mentioned in the configuration file
  model = get_model(which_model, parameters['dimension'], n_channels, n_classList, base_filters, final_convolution_layer = parameters['model']['final_layer'], psize = psize)
  
  # Loading the weights into the model
  main_dict = torch.load(os.path.join(outputDir,str(which_model) + "_best.pth.tar"))
  model.load_state_dict(main_dict['model_state_dict'])
  
  if not(os.environ.get('HOSTNAME') is None):
      print("\nHostname     :" + str(os.environ.get('HOSTNAME')))
      sys.stdout.flush()

  # get the channel keys for concatenation later (exclude non numeric channel keys)
  batch = next(iter(inference_loader))
  channel_keys = list(batch.keys())
  channel_keys_new = []
  for item in channel_keys:
    if item.isnumeric():
      channel_keys_new.append(item)
  channel_keys = channel_keys_new

  print("Data Samples: ", len(inference_loader.dataset))
  sys.stdout.flush()
  model, amp, device = send_model_to_device(model, amp, device, optimizer=None)
  
  # print stats
  print('Using device:', device)
  sys.stdout.flush()

  # get loss function
  loss_fn, MSE_requested = get_loss(loss_function)

  average_dice, average_loss = get_metrics_save_mask(model, device, inference_loader, psize, channel_keys, class_list, loss_fn, weights = None, save_mask = True, outputDir = outputDir)
  print(average_dice, average_loss)
>>>>>>> be0a3c79

if __name__ == "__main__":

        # parse the cli arguments here
    parser = argparse.ArgumentParser(description = "Inference Loop of GANDLF")
    parser.add_argument('-inference_loader_pickle', type=str, help = 'Inference loader pickle', required=True)
    parser.add_argument('-parameter_pickle', type=str, help = 'Parameters pickle', required=True)
    parser.add_argument('-headers_pickle', type=str, help = 'Header pickle', required=True)
    parser.add_argument('-outputDir', type=str, help = 'Output directory', required=True)
    parser.add_argument('-device', type=str, help = 'Device to train on', required=True)
    
    args = parser.parse_args()

    # # write parameters to pickle - this should not change for the different folds, so keeping is independent
    psize = pickle.load(open(args.psize_pickle,"rb"))
    headers = pickle.load(open(args.headers_pickle,"rb"))
    label_header = pickle.load(open(args.label_header_pickle,"rb"))
    parameters = pickle.load(open(args.parameter_pickle,"rb"))
    inferenceDataFromPickle = pd.read_pickle(args.inference_loader_pickle)

    if parameters['modalities'] == 'rad':
        inferenceLoopRad(inference_loader_pickle=inferenceDataFromPickle, 
                         headers=headers, 
                         parameters=parameters,
                         outputDir=args.outputDir,
                         device=args.device)
    elif parameters['modalities'] == 'path':
        inferenceLoopPath(inference_loader_pickle=inferenceDataFromPickle, 
                          headers=headers, 
                          parameters=parameters,
                          outputDir=args.outputDir,
                          device=args.device)
    else:
        print('Please Select a modality between rad and path. Correct the option in the config file.')
        sys.exit(0)<|MERGE_RESOLUTION|>--- conflicted
+++ resolved
@@ -32,7 +32,6 @@
 from GANDLF.utils import *
 from .parameterParsing import *
 
-<<<<<<< HEAD
 def inferenceLoopRad(inferenceDataFromPickle, headers, device, parameters, outputDir):
     '''
     This is the main inference loop
@@ -196,8 +195,7 @@
         out_thresh = np.array((out > 0.5)*255, dtype=np.uint16)
         imsave(os.path.join(subject_dest_dir, row['PID']+'_prob.png'), out)
         imsave(os.path.join(subject_dest_dir, row['PID']+'_seg.png'), out_thresh)
-        imsave(os.path.join(subject_dest_dir, row['PID']+'_count.png'), count_map)
-=======
+        imsave(os.path.join(subject_dest_dir, row['PID']+'_count.png'), count_ma
 def inferenceLoop(inferenceDataFromPickle, headers, device, parameters, outputDir):
   '''
   This is the main inference loop
@@ -259,7 +257,6 @@
 
   average_dice, average_loss = get_metrics_save_mask(model, device, inference_loader, psize, channel_keys, class_list, loss_fn, weights = None, save_mask = True, outputDir = outputDir)
   print(average_dice, average_loss)
->>>>>>> be0a3c79
 
 if __name__ == "__main__":
 
