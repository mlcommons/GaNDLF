--- conflicted
+++ resolved
@@ -34,11 +34,7 @@
 from GANDLF.utils import *
 from .parameterParsing import *
 
-<<<<<<< HEAD
-def inference_loop(inferenceDataFromPickle, headers, device, parameters, outputDir):
-=======
-def inferenceLoopRad(inferenceDataFromPickle, device, parameters, outputDir):
->>>>>>> c688f456
+def inference_loop(inferenceDataFromPickle, device, parameters, outputDir):
     '''
     This is the main inference loop
     '''
@@ -110,11 +106,11 @@
 
             # actual computation
             for index, row in inferenceDataForTorch.iterrows():
-                subject_name = row[headers['subjectIDHeader']]
-                print("Patient Slide       : ", row[headers['subjectIDHeader']])
-                print("Patient Location    : ", row[headers['channelHeaders']])
-                print(row[headers['channelHeaders']].values[0])
-                os_image = OpenSlide(row[headers['channelHeaders']].values[0])
+                subject_name = row[parameters["headers"]['subjectIDHeader']]
+                print("Patient Slide       : ", row[parameters["headers"]['subjectIDHeader']])
+                print("Patient Location    : ", row[parameters["headers"]['channelHeaders']])
+                print(row[parameters["headers"]['channelHeaders']].values[0])
+                os_image = OpenSlide(row[parameters["headers"]['channelHeaders']].values[0])
                 level_width, level_height = os_image.level_dimensions[int(parameters['slide_level'])]
                 subject_dest_dir = os.path.join(outputDir, subject_name)
                 os.makedirs(subject_dest_dir, exist_ok=True)
@@ -122,7 +118,7 @@
                 probs_map = np.zeros((level_height, level_width), dtype=np.float16)
                 count_map = np.zeros((level_height, level_width), dtype=np.uint8)
 
-                patient_dataset_obj = InferTumorSegDataset(row[headers['channelHeaders']].values[0],
+                patient_dataset_obj = InferTumorSegDataset(row[parameters["headers"]['channelHeaders']].values[0],
                                                         patch_size=patch_size,
                                                         stride_size=stride,
                                                         selected_level=parameters['slide_level'],
@@ -149,9 +145,9 @@
                 out = count_map*probs_map
                 count_map = np.array(count_map*255, dtype=np.uint16)
                 out_thresh = np.array((out > 0.5)*255, dtype=np.uint16)
-                imsave(os.path.join(subject_dest_dir, row[headers['subjectIDHeader']]+'_prob.png'), out)
-                imsave(os.path.join(subject_dest_dir, row[headers['subjectIDHeader']]+'_seg.png'), out_thresh)
-                imsave(os.path.join(subject_dest_dir, row[headers['subjectIDHeader']]+'_count.png'), count_map)
+                imsave(os.path.join(subject_dest_dir, row[parameters["headers"]['subjectIDHeader']]+'_prob.png'), out)
+                imsave(os.path.join(subject_dest_dir, row[parameters["headers"]['subjectIDHeader']]+'_seg.png'), out_thresh)
+                imsave(os.path.join(subject_dest_dir, row[parameters["headers"]['subjectIDHeader']]+'_count.png'), count_map)
             else:
                 print("histo/path inference is Linux-only because openslide for Windows works only for Python-3.8, whereas pickle5 works only for 3.6 and 3.7")
 
@@ -175,9 +171,9 @@
 #         base_filters = parameters['model']['base_filters']
 #         amp = parameters['model']['amp']
 #         batch_size = parameters['batch_size']
-#         num_channels = len(headers['channelHeaders'])
+#         num_channels = len(parameters["headers"]['channelHeaders'])
 #         if not('num_channels' in parameters['model']):
-#             num_channels = len(headers['channelHeaders'])
+#             num_channels = len(parameters["headers"]['channelHeaders'])
 #         else:
 #             num_channels = parameters['model']['num_channels']
 #         n_classList = len(class_list)
@@ -232,11 +228,11 @@
 #         # Patch blocks
 
 #         for index, row in test_df.iterrows():
-#             subject_name = row[headers['subjectIDHeader']]
-#             print("Patient Slide       : ", row[headers['subjectIDHeader']])
-#             print("Patient Location    : ", row[headers['channelHeaders']])
-#             print(row[headers['channelHeaders']].values[0])
-#             os_image = OpenSlide(row[headers['channelHeaders']].values[0])
+#             subject_name = row[parameters["headers"]['subjectIDHeader']]
+#             print("Patient Slide       : ", row[parameters["headers"]['subjectIDHeader']])
+#             print("Patient Location    : ", row[parameters["headers"]['channelHeaders']])
+#             print(row[parameters["headers"]['channelHeaders']].values[0])
+#             os_image = OpenSlide(row[parameters["headers"]['channelHeaders']].values[0])
 #             level_width, level_height = os_image.level_dimensions[int(parameters['slide_level'])]
 #             subject_dest_dir = os.path.join(outputDir, subject_name)
 #             os.makedirs(subject_dest_dir, exist_ok=True)
@@ -244,7 +240,7 @@
 #             probs_map = np.zeros((level_height, level_width), dtype=np.float16)
 #             count_map = np.zeros((level_height, level_width), dtype=np.uint8)
 
-#             patient_dataset_obj = InferTumorSegDataset(row[headers['channelHeaders']].values[0],
+#             patient_dataset_obj = InferTumorSegDataset(row[parameters["headers"]['channelHeaders']].values[0],
 #                                                     patch_size=patch_size,
 #                                                     stride_size=stride,
 #                                                     selected_level=parameters['slide_level'],
@@ -271,9 +267,9 @@
 #             out = count_map*probs_map
 #             count_map = np.array(count_map*255, dtype=np.uint16)
 #             out_thresh = np.array((out > 0.5)*255, dtype=np.uint16)
-#             imsave(os.path.join(subject_dest_dir, row[headers['subjectIDHeader']]+'_prob.png'), out)
-#             imsave(os.path.join(subject_dest_dir, row[headers['subjectIDHeader']]+'_seg.png'), out_thresh)
-#             imsave(os.path.join(subject_dest_dir, row[headers['subjectIDHeader']]+'_count.png'), count_map)
+#             imsave(os.path.join(subject_dest_dir, row[parameters["headers"]['subjectIDHeader']]+'_prob.png'), out)
+#             imsave(os.path.join(subject_dest_dir, row[parameters["headers"]['subjectIDHeader']]+'_seg.png'), out_thresh)
+#             imsave(os.path.join(subject_dest_dir, row[parameters["headers"]['subjectIDHeader']]+'_count.png'), count_map)
 #         #average_dice, average_loss = get_metrics_save_mask(model, device, inference_loader, patch_size, channel_keys, value_keys, class_list, loss_fn, is_segmentation, scaling_factor = scaling_factor, weights = None, save_mask = True, outputDir = outputDir, with_roi = True)
 #         #print('Average dice: ', average_dice, '; Average loss: ', average_loss, flush=True)
 
