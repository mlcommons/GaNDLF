import os
os.environ['TORCHIO_HIDE_CITATION_PROMPT'] = '1' # hides torchio citation request, see https://github.com/fepegar/torchio/issues/235

from torch.optim.lr_scheduler import ReduceLROnPlateau
import torch
from torch.utils.data.dataset import Dataset
import torch.optim as optim
from torch.autograd import Variable
import torch.nn as nn
import numpy as np
import pandas as pd
from torch.utils.data import DataLoader
import random
import torchio
from torchio import Image, Subject
from torchio.transforms import *
from torchio import Image, Subject
from sklearn.model_selection import KFold
from shutil import copyfile
import time
import sys
import ast 
import pickle
from pathlib import Path
import argparse
import datetime
import SimpleITK as sitk
from GANDLF.data.ImagesFromDataFrame import ImagesFromDataFrame
if os.name != 'nt':
    '''
    path inference is Linux-only because openslide for Windows works only for Python-3.8  whereas pickle5 works only for 3.6 and 3.7
    '''
    from GANDLF.inference_dataloader_histopath import InferTumorSegDataset
from GANDLF.schd import *
from GANDLF.losses import *
from GANDLF.utils import *
from .parameterParsing import *

def inferenceLoopRad(inferenceDataFromPickle, headers, device, parameters, outputDir):
    '''
    This is the main inference loop
    '''
    # extract variables form parameters dict
    psize = parameters['psize']
    q_max_length = parameters['q_max_length']
    q_samples_per_volume = parameters['q_samples_per_volume']
    q_num_workers = parameters['q_num_workers']
    q_verbose = parameters['q_verbose']
    augmentations = parameters['data_augmentation']
    preprocessing = parameters['data_preprocessing']
    which_model = parameters['model']['architecture']
    if not('n_channels' in parameters['model']):
        n_channels = len(headers['channelHeaders'])
    else:
        n_channels = parameters['model']['n_channels']

    class_list = parameters['model']['class_list']
    scaling_factor = parameters['scaling_factor']
    n_classList = len(class_list)
    base_filters = parameters['model']['base_filters']
    amp = parameters['model']['amp']
    class_list = parameters['model']['class_list']
    
    batch_size = parameters['batch_size']
    loss_function = parameters['loss_function']

    scaling_factor = parameters['scaling_factor']
    n_classList = len(class_list)

    # Defining our model here according to parameters mentioned in the configuration file
    model = get_model(which_model, parameters['model']['dimension'], n_channels, n_classList, base_filters, final_convolution_layer = parameters['model']['final_layer'], psize = psize, batch_size = 1)
    # initialize problem type    
    is_regression, is_classification, is_segmentation = find_problem_type(headers, model.final_convolution_layer)

<<<<<<< HEAD
=======
    # Defining our model here according to parameters mentioned in the configuration file
    model = get_model(which_model, parameters['model']['dimension'], n_channels, n_classList, base_filters, final_convolution_layer = parameters['model']['final_layer'], psize = psize, batch_size = 1)

>>>>>>> 0c5b662f
    # initialize problem type    
    is_regression, is_classification, is_segmentation = find_problem_type(headers, model.final_convolution_layer)

    if is_regression or is_classification:
        n_classList = len(headers['predictionHeaders']) # ensure the output class list is correctly populated

    # Setting up the inference loader
    inferenceDataForTorch = ImagesFromDataFrame(inferenceDataFromPickle, psize, headers, q_max_length, q_samples_per_volume, q_num_workers, q_verbose, sampler = parameters['patch_sampler'], train = False, augmentations = augmentations, preprocessing = preprocessing)
    inference_loader = DataLoader(inferenceDataForTorch, batch_size=batch_size)

    # Loading the weights into the model
    main_dict = outputDir
    if os.path.isdir(outputDir):
        file_to_check = os.path.join(outputDir,str(which_model) + "_best_val.pth.tar")
        if not os.path.isfile(file_to_check):
            file_to_check = os.path.join(outputDir,str(which_model) + "_best_train.pth.tar")
    else:
        file_to_check = outputDir
    main_dict = torch.load(file_to_check)
    model.load_state_dict(main_dict['model_state_dict'])
    
    if not(os.environ.get('HOSTNAME') is None):
        print("\nHostname     :" + str(os.environ.get('HOSTNAME')), flush=True)

    # get the channel keys for concatenation later (exclude non numeric channel keys)
    batch = next(iter(inference_loader))
    channel_keys = list(batch.keys())
    channel_keys_new = []
    value_keys = []
    for item in channel_keys:
        if item.isnumeric():
            channel_keys_new.append(item)
        elif 'value' in item:
            value_keys.append(item)
    channel_keys = channel_keys_new

    print("Data Samples: ", len(inference_loader.dataset), flush=True)
    model, amp, device = send_model_to_device(model, amp, device, optimizer=None)
    
    # print stats
    print('Using device:', device, flush=True)

    # get loss function
    loss_fn, MSE_requested = get_loss(loss_function)

    model.eval()
    average_dice, average_loss = get_metrics_save_mask(model, device, inference_loader, psize, channel_keys, value_keys, class_list, loss_fn, is_segmentation, scaling_factor=scaling_factor, weights=None, save_mask=True, outputDir=outputDir)
    print(average_dice, average_loss)



if os.name != 'nt':
    '''
    path inference is Linux-only because openslide for Windows works only for Python-3.8  whereas pickle5 works only for 3.6 and 3.7
    '''
    def inferenceLoopPath(inferenceDataFromPickle, headers, device, parameters, outputDir):
        '''
        This is the main inference loop for histopathology
        '''
        # extract variables form parameters dict
        psize = parameters['psize']
        augmentations = parameters['data_augmentation']
        preprocessing = parameters['data_preprocessing']
        which_model = parameters['model']['architecture']
        class_list = parameters['class_list']
        base_filters = parameters['base_filters']
        batch_size = parameters['batch_size']
        n_channels = len(headers['channelHeaders'])
        n_classList = len(class_list)
        # Report the time stamp
        training_start_time = time.asctime()
        startstamp = time.time()
        print("\nHostname   :" + str(os.getenv("HOSTNAME")))
        print("\nStart Time :" + str(training_start_time))
        print("\nStart Stamp:" + str(startstamp))
        sys.stdout.flush()

        # PRINT PARSED ARGS
        print("\n\n")
        print("Output directory        :", outputDir)
        print("Number of channels      :", parameters['num_channels'])
        print("Modalities              :", parameters['modality'])
        print("Number of classes       :", parameters['num_classes'])
        print("Batch Size              :", parameters['batch_size'])
        print("Patch Size              :", parameters['patch_size'])
        print("Sampling Stride         :", parameters['stride_size'])
        print("Base Filters            :", parameters['base_filters'])
        print("Load Weights            :", parameters['load_weights'])
        sys.stdout.flush()
        # We generate CSV for training if not provided
        print("Reading CSV Files")

        test_csv = parameters['test_csv']

        # Defining our model here according to parameters mentioned in the configuration file
        model = get_model(which_model, parameters['dimension'], n_channels, n_classList, base_filters,
                        final_convolution_layer=parameters['model']['final_layer'], psize=psize)

        # Loading the weights into the model
        main_dict = torch.load(os.path.join(outputDir, str(which_model) + "_best.pth.tar"))
        model.load_state_dict(main_dict['model_state_dict'])
        print('Loaded Weights successfully.')
        sys.stdout.flush()

        model, amp, device = send_model_to_device(model, amp, device, optimizer=None)

        model.eval()
    # print stats
        print('Using device:', device)
        sys.stdout.flush()

        test_df = pd.read_csv(test_csv)
        # Patch blocks

        for index, row in test_df.iterrows():
            subject_name = row[headers['subjectIDHeader']]
            print("Patient Slide       : ", row[headers['subjectIDHeader']])
            print("Patient Location    : ", row[headers['channelHeaders']])
            os_image = OpenSlide(row[headers['channelHeaders']])
            level_width, level_height = os_image.level_dimensions[int(parameters['slide_level'])]
            subject_dest_dir = os.path.join(outputDir, subject_name)
            os.makedirs(subject_dest_dir, exist_ok=True)

            probs_map = np.zeros((level_height, level_width), dtype=np.float16)
            count_map = np.zeros((level_height, level_width), dtype=np.uint8)

            patient_dataset_obj = InferTumorSegDataset(row[headers['channelHeaders']],
                                                    patch_size=psize,
                                                    stride_size=stride,
                                                    selected_level=parameters['slide_level'],
                                                    mask_level=4)

            dataloader = DataLoader(patient_dataset_obj,
                                    batch_size=int(parameters['batch_size']),
                                    shuffle=False, num_workers=2)
            for image_patches, (x_coords, y_coords) in tqdm(dataloader):
                x_coords, y_coords = y_coords.numpy(), x_coords.numpy()
                with autocast():
                    output = model(image_patches.half().cuda())
                output = output.cpu().detach().numpy()
                for i in range(int(output.shape[0])):
                    count_map[x_coords[i]:x_coords[i]+psize,
                            y_coords[i]:y_coords[i]+psize] += 1
                    probs_map[x_coords[i]:x_coords[i]+psize,
                            y_coords[i]:y_coords[i]+psize] += output[i][0].unsqueeze(-1)
            probs_map = probs_map/count_map
            count_map = (count_map/count_map.max())
            out = count_map*probs_map
            count_map = np.array(count_map*255, dtype=np.uint16)
            out_thresh = np.array((out > 0.5)*255, dtype=np.uint16)
            imsave(os.path.join(subject_dest_dir, row[headers['subjectIDHeader']]+'_prob.png'), out)
            imsave(os.path.join(subject_dest_dir, row[headers['subjectIDHeader']]+'_seg.png'), out_thresh)
            imsave(os.path.join(subject_dest_dir, row[headers['subjectIDHeader']]+'_count.png'), count_map)
    average_dice, average_loss = get_metrics_save_mask(model, device, inference_loader, psize, channel_keys, value_keys, class_list, loss_fn, is_segmentation, scaling_factor = scaling_factor, weights = None, save_mask = True, outputDir = outputDir, with_roi = True)
    print('Average dice: ', average_dice, '; Average loss: ', average_loss, flush=True)

if __name__ == "__main__":

    # parse the cli arguments here
    parser = argparse.ArgumentParser(description = "Inference Loop of GANDLF")
    parser.add_argument('-inference_loader_pickle', type=str, help = 'Inference loader pickle', required=True)
    parser.add_argument('-parameter_pickle', type=str, help = 'Parameters pickle', required=True)
    parser.add_argument('-headers_pickle', type=str, help = 'Header pickle', required=True)
    parser.add_argument('-outputDir', type=str, help = 'Output directory', required=True)
    parser.add_argument('-device', type=str, help = 'Device to train on', required=True)
    
    args = parser.parse_args()

    # # write parameters to pickle - this should not change for the different folds, so keeping is independent
    psize = pickle.load(open(args.psize_pickle,"rb"))
    headers = pickle.load(open(args.headers_pickle,"rb"))
    label_header = pickle.load(open(args.label_header_pickle,"rb"))
    parameters = pickle.load(open(args.parameter_pickle,"rb"))
    inferenceDataFromPickle = pd.read_pickle(args.inference_loader_pickle)

    if parameters['modalities'] == 'rad':
        inferenceLoopRad(inference_loader_pickle=inferenceDataFromPickle, 
                         headers=headers, 
                         parameters=parameters,
                         outputDir=args.outputDir,
                         device=args.device)
    elif parameters['modalities'] == 'path':
        if os.name != 'nt':
            inferenceLoopPath(inference_loader_pickle=inferenceDataFromPickle, 
                            headers=headers, 
                            parameters=parameters,
                            outputDir=args.outputDir,
                            device=args.device)
    else:
        print('Please Select a modality between rad and path. Correct the option in the config file.')
        sys.exit(0)<|MERGE_RESOLUTION|>--- conflicted
+++ resolved
@@ -72,12 +72,6 @@
     # initialize problem type    
     is_regression, is_classification, is_segmentation = find_problem_type(headers, model.final_convolution_layer)
 
-<<<<<<< HEAD
-=======
-    # Defining our model here according to parameters mentioned in the configuration file
-    model = get_model(which_model, parameters['model']['dimension'], n_channels, n_classList, base_filters, final_convolution_layer = parameters['model']['final_layer'], psize = psize, batch_size = 1)
-
->>>>>>> 0c5b662f
     # initialize problem type    
     is_regression, is_classification, is_segmentation = find_problem_type(headers, model.final_convolution_layer)
 
