from GANDLF.compute import inference_loop
import os
import numpy as np
import torch
import torch.nn.functional as F
import pandas as pd


def InferenceManager(dataframe, outputDir, parameters, device):
    """
    This function takes in a dataframe, with some other parameters and performs the inference
    """
    # get the indeces for kfold splitting
    inferenceData_full = dataframe

    # # initialize parameters for inference
    if not ("weights" in parameters):
        parameters["weights"] = None  # no need for loss weights for inference
    if not ("class_weights" in parameters):
        parameters["class_weights"] = None  # no need for class weights for inference

    n_folds = parameters["nested_training"]["validation"]

    fold_dirs = []
    if n_folds > 1:
        directories = sorted(os.listdir(outputDir))
        for d in directories:
            if d.isdigit():
                fold_dirs.append(os.path.join(outputDir, d, ""))
    else:
        fold_dirs = [outputDir]

    # this is for the case where inference is happening using a single model
    if len(fold_dirs) == 0:
        fold_dirs = [outputDir]

    probs_list = []
    class_list = None
    is_classification = parameters["problem_type"] == "classification"

    for fold_dir in fold_dirs:
        parameters["current_fold_dir"] = fold_dir
        inference_loop(
            inferenceDataFromPickle=inferenceData_full,
            outputDir=fold_dir,
            device=device,
            parameters=parameters,
        )

        if parameters["problem_type"] == "classification":
            logits_dir = os.path.join(fold_dir, "logits.csv")
            is_logits_dir_exist = os.path.isfile(logits_dir)

            if is_classification and is_logits_dir_exist:
                # fold_logits = np.genfromtxt(logits_dir, delimiter=",")
                class_list = [str(c) for c in parameters["model"]["class_list"]]
                fold_logits = pd.read_csv(logits_dir)[class_list].values
                fold_logits = torch.from_numpy(fold_logits)
                fold_probs = F.softmax(fold_logits, dim=1)
                probs_list.append(fold_probs)

    if probs_list and is_classification:
        columns = ["SubjectID", "PredictedClass"] + parameters["model"]["class_list"]
        averaged_probs_df = pd.DataFrame(columns=columns)
        averaged_probs_df.SubjectID = dataframe[0]

        probs_list = torch.stack(probs_list)
        averaged_probs = torch.mean(probs_list, 0).numpy()
        averaged_probs_df[class_list] = averaged_probs
        averaged_probs_df.PredictedClass = [
            class_list[a] for a in averaged_probs.argmax(1)
        ]
        averaged_probs_df.to_csv(
<<<<<<< HEAD
            os.path.join(outputDir, "final_predictions_with_averaged_probabilities.csv"), index=False, sep=","
=======
            os.path.join(
                outputDir, "final_predictions_with_averaged_probabilities.csv"
            ),
            index=False,
            sep=",",
>>>>>>> ff839854
        )<|MERGE_RESOLUTION|>--- conflicted
+++ resolved
@@ -71,13 +71,9 @@
             class_list[a] for a in averaged_probs.argmax(1)
         ]
         averaged_probs_df.to_csv(
-<<<<<<< HEAD
-            os.path.join(outputDir, "final_predictions_with_averaged_probabilities.csv"), index=False, sep=","
-=======
             os.path.join(
                 outputDir, "final_predictions_with_averaged_probabilities.csv"
             ),
             index=False,
             sep=",",
->>>>>>> ff839854
         )