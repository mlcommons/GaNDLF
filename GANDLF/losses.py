--- conflicted
+++ resolved
@@ -91,25 +91,6 @@
     loss_val = loss(iflat, tflat)
     return loss_val
 
-<<<<<<< HEAD
-
-def CCE_Logits(out, target, params):
-    acc_ce_loss = 0
-    target = one_hot(target, params["model"]["class_list"]).type(out.dtype)
-    for i in range(0, len(params["model"]["class_list"])):
-        curr_ce_loss = CE_Logits(out[:, i, ...], target[:, i, ...])
-        if params["weights"] is not None:
-            curr_ce_loss = curr_ce_loss * params["weights"][i]
-        acc_ce_loss += curr_ce_loss
-    if params["weights"] is None:
-        acc_ce_loss /= len(params["model"]["class_list"])
-    return acc_ce_loss
-
-
-# This is wrong, that is not how categorical cross entropy works
-def CCE(out, target, params):
-=======
-
 def CCE_Generic(out, target, params, CCE_Type):
     """Generic function to calculate CCE loss
 
@@ -122,7 +103,7 @@
     Returns:
         torch.tensor: The final loss value after taking multiple classes into consideration
     """
->>>>>>> 0300e069
+
     acc_ce_loss = 0
     target = one_hot(target, params["model"]["class_list"]).type(out.dtype)
     for i in range(0, len(params["model"]["class_list"])):
