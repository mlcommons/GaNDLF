--- conflicted
+++ resolved
@@ -132,25 +132,6 @@
     if parameters["headers"]["labelHeader"] is not None:
         list_for_comparison.append("label")
 
-<<<<<<< HEAD
-    def get_sitk_image_reader(info_from_subject):
-        """
-        Helper function to get the sitk image reader from the subject.
-
-        Args:
-            info_from_subject (Union[str, sitk.Image]): The input image from the subject.
-
-        Returns:
-            Union[sitk.ImageFileReader, sitk.Image]: The sitk image reader or the sitk image itself.
-        """
-        if info_from_subject["path"] != "":
-            file_reader = sitk.ImageFileReader()
-            file_reader.SetFileName(info_from_subject["path"])
-            file_reader.ReadImageInformation()
-            return file_reader
-        else:
-            return info_from_subject["sitk_image"]
-=======
     def _get_itkimage_or_filereader(subject_str_key):
         """
         Helper function to get the itk image or file reader from the subject.
@@ -169,20 +150,13 @@
         else:
             # this case is required if any tensor/imaging operation has been applied in dataloader
             file_reader = subject_str_key.as_sitk()
->>>>>>> 6650f059
 
     if len(list_for_comparison) > 1:
         for key in list_for_comparison:
             if file_reader_base is None:
-<<<<<<< HEAD
-                file_reader_base = get_sitk_image_reader(subject[str(key)])
-            else:
-                file_reader_current = get_sitk_image_reader(subject[str(key)])
-=======
                 file_reader_base = _get_itkimage_or_filereader(subject[str(key)])
             else:
                 file_reader_current = _get_itkimage_or_filereader(subject[str(key)])
->>>>>>> 6650f059
 
                 # this check needs to be absolute
                 if (
