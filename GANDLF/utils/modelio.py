--- conflicted
+++ resolved
@@ -3,12 +3,6 @@
 import os
 import torch
 import warnings
-
-try:
-    from openvino.inference_engine import IECore
-except ImportError:
-    raise ImportError("OpenVINO is not configured correctly.")
-
 
 # these are the base keys for the model dictionary to save
 model_dict_base = {
@@ -23,11 +17,7 @@
 }
 
 
-<<<<<<< HEAD
-def save_model(model_dict, model, input_shape, path, onnx_export):
-=======
 def save_model(model_dict, model, num_channel, input_shape, path):
->>>>>>> 2b42cb3a
     """
     Save the model dictionary to a file.
 
@@ -52,15 +42,9 @@
         model_dict["git_hash"] = None
     torch.save(model_dict, path)
 
-<<<<<<< HEAD
-    if onnx_export:
-        onnx_path = path.replace("pth.tar", "onnx")
-        dummy_input = torch.randn((1, 3, input_shape[0], input_shape[1]))
-=======
     try:
         onnx_path = path.replace("pth.tar", "onnx")
         dummy_input = torch.randn((1, num_channel, input_shape[0], input_shape[1]))
->>>>>>> 2b42cb3a
 
         with torch.no_grad():
             torch.onnx.export(
@@ -75,25 +59,6 @@
             )
 
         ov_output_dir = os.path.dirname(os.path.abspath(path))
-<<<<<<< HEAD
-
-        try:
-            subprocess.call(
-                [
-                    "mo",
-                    "--input_model",
-                    "{0}".format(onnx_path),
-                    "--input_shape",
-                    "[1,3,{0},{1}]".format(input_shape[0], input_shape[1]),
-                    "--output_dir",
-                    "{0}".format(ov_output_dir),
-                ],
-            )
-        except subprocess.CalledProcessError:
-            raise subprocess.CalledProcessError(
-                "OpenVINO Model Optimizer IR conversion failed."
-            )
-=======
     except:
         warnings.warn("Cannot export to ONNX model.")
         return
@@ -112,7 +77,6 @@
         )
     except subprocess.CalledProcessError:
         warnings.warn("OpenVINO Model Optimizer IR conversion failed.")
->>>>>>> 2b42cb3a
 
 
 def load_model(path):
@@ -158,11 +122,7 @@
     try:
         from openvino.inference_engine import IECore
     except ImportError:
-<<<<<<< HEAD
-        raise ImportError("OpenVINO is not configured correctly.")
-=======
         raise ImportError("OpenVINO inference engine is not configured correctly.")
->>>>>>> 2b42cb3a
 
     ie = IECore()
     if device == "GPU":
