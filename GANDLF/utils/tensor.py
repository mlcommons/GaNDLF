--- conflicted
+++ resolved
@@ -1,11 +1,5 @@
-<<<<<<< HEAD
-import os
-import sys
-from typing import Union
-=======
 import os, sys
 from typing import List, Optional, Tuple, Union
->>>>>>> 52a31042
 from pandas.util import hash_pandas_object
 import numpy as np
 import SimpleITK as sitk
