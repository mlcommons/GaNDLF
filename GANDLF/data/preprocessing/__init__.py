from .crop_zero_planes import CropExternalZeroplanes
from .non_zero_normalize import NonZeroNormalizeOnMaskedRegion
from .threshold_and_clip import (
    threshold_transform,
    clip_transform,
)
from .normalize_rgb import (
    normalize_by_val_transform,
    normalize_imagenet_transform,
    normalize_standardize_transform,
    normalize_div_by_255_transform,
)
<<<<<<< HEAD
from .template_normalize import histogram_matching
=======
from .resample_minimum import Resample_Minimum
>>>>>>> 37779ca9

from torchio.transforms import (
    ZNormalization,
    ToCanonical,
    Crop,
    CropOrPad,
    Resize,
    Resample,
)


def positive_voxel_mask(image):
    return image > 0


def nonzero_voxel_mask(image):
    return image != 0


def to_canonical_transform(parameters):
    return ToCanonical()


def crop_transform(patch_size):
    return Crop(patch_size)


def centercrop_transform(patch_size):
    return CropOrPad(target_shape=patch_size)


# defining dict for pre-processing - key is the string and the value is the transform object
global_preprocessing_dict = {
    "to_canonical": to_canonical_transform,
    "threshold": threshold_transform,
    "clip": clip_transform,
    "clamp": clip_transform,
    "crop_external_zero_planes": CropExternalZeroplanes,
    "crop": crop_transform,
    "centercrop": centercrop_transform,
    "normalize_by_val": normalize_by_val_transform,
    "normalize_imagenet": normalize_imagenet_transform(),
    "normalize_standardize": normalize_standardize_transform(),
    "normalize_div_by_255": normalize_div_by_255_transform(),
    "normalize": ZNormalization(),
    "normalize_positive": ZNormalization(masking_method=positive_voxel_mask),
    "normalize_nonZero": ZNormalization(masking_method=nonzero_voxel_mask),
    "normalize_nonzero": ZNormalization(masking_method=nonzero_voxel_mask),
    "normalize_nonZero_masked": NonZeroNormalizeOnMaskedRegion(),
    "normalize_nonzero_masked": NonZeroNormalizeOnMaskedRegion(),
    "histogram_matching": histogram_matching,
}<|MERGE_RESOLUTION|>--- conflicted
+++ resolved
@@ -10,11 +10,8 @@
     normalize_standardize_transform,
     normalize_div_by_255_transform,
 )
-<<<<<<< HEAD
 from .template_normalize import histogram_matching
-=======
 from .resample_minimum import Resample_Minimum
->>>>>>> 37779ca9
 
 from torchio.transforms import (
     ZNormalization,
