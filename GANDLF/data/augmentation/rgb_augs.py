from torchvision.transforms import ColorJitter
from typing import Optional, Tuple, Union
from torchio.transforms.augmentation import RandomTransform
from torchio.transforms import IntensityTransform
from torchio import Subject


def colorjitter_transform(parameters):
    return RandomColorJitter(
        brightness=parameters["brightness"],
        contrast=parameters["contrast"],
        saturation=parameters["saturation"],
        hue=parameters["hue"],
    )


class RandomColorJitter(RandomTransform, IntensityTransform):
    r"""Add color jitter noise with random parameters.

    Add color jitter with random parameters.

    Args:
        brightness (float or tuple of float (min, max)): How much to jitter brightness.
            brightness_factor is chosen uniformly from [max(0, 1 - brightness), 1 + brightness]
            or the given [min, max]. Should be non negative numbers.
        contrast (float or tuple of float (min, max)): How much to jitter contrast.
            contrast_factor is chosen uniformly from [max(0, 1 - contrast), 1 + contrast]
            or the given [min, max]. Should be non negative numbers.
        saturation (float or tuple of float (min, max)): How much to jitter saturation.
            saturation_factor is chosen uniformly from [max(0, 1 - saturation), 1 + saturation]
            or the given [min, max]. Should be non negative numbers.
        hue (float or tuple of float (min, max)): How much to jitter hue.
            hue_factor is chosen uniformly from [-hue, hue] or the given [min, max].
            Should have 0<= hue <= 0.5 or -0.5 <= min <= max <= 0.5.
        **kwargs: See :class:`~torchio.transforms.Transform` for additional
            keyword arguments.
    """

    def __init__(
        self,
<<<<<<< HEAD
        brightness: Union[float, Tuple[float, float]] = 0.1,
        contrast: Union[float, Tuple[float, float]] = 0,
        saturation: Union[float, Tuple[float, float]] = 0,
        hue: Union[float, Tuple[float, float]] = 0.2,
        **kwargs,
=======
        brightness: Optional[Union[float, Tuple[float, float]]] = 0.1,
        contrast: Optional[Union[float, Tuple[float, float]]] = 0,
        saturation: Optional[Union[float, Tuple[float, float]]] = 0,
        hue: Optional[Union[float, Tuple[float, float]]] = 0.2,
        **kwargs
>>>>>>> 52a31042
    ):
        super().__init__(**kwargs)
        self.brightness_range = self._parse_range(
            brightness, "brightness", min_constraint=0, max_constraint=1
        )
        self.contrast_range = self._parse_range(
            contrast, "contrast", min_constraint=0, max_constraint=1
        )
        self.saturation_range = self._parse_range(
            saturation, "saturation", min_constraint=0, max_constraint=1
        )
        self.hue_range = self._parse_range(
            hue, "hue", min_constraint=-0.5, max_constraint=0.5
        )

    def apply_transform(self, subject: Subject) -> Subject:
        # if a range is not specified, use the single value to let torch handle stochastic process
        if min(self.brightness_range) == max(self.brightness_range):
            brightness = min(self.brightness_range)
        else:
            brightness = self.brightness_range
        if min(self.contrast_range) == max(self.contrast_range):
            contrast = min(self.contrast_range)
        else:
            contrast = self.contrast_range
        if min(self.saturation_range) == max(self.saturation_range):
            saturation = min(self.saturation_range)
        else:
            saturation = self.saturation_range
        if min(self.hue_range) == max(self.hue_range):
            hue = min(self.hue_range)
        else:
            hue = self.hue_range
        transform = ColorJitter(
            brightness=brightness,
            contrast=contrast,
            saturation=saturation,
            hue=hue,
        )
        for _, image in self.get_images_dict(subject).items():
            # proceed with processing only if the image is RGB
            if image.data.shape[-1] == 1:
                temp = image.data
                # remove last dimension
                temp = temp.squeeze(-1)
                # add a shell batch dimension
                temp = temp.unsqueeze(0)
                # apply transform
                temp = transform(temp)
                # remove shell batch dimension
                temp = temp.squeeze(0)
                # add last dimension to bring image back to original shape
                temp = temp.unsqueeze(-1)
                image.set_data(temp)

        return subject<|MERGE_RESOLUTION|>--- conflicted
+++ resolved
@@ -38,19 +38,11 @@
 
     def __init__(
         self,
-<<<<<<< HEAD
-        brightness: Union[float, Tuple[float, float]] = 0.1,
-        contrast: Union[float, Tuple[float, float]] = 0,
-        saturation: Union[float, Tuple[float, float]] = 0,
-        hue: Union[float, Tuple[float, float]] = 0.2,
-        **kwargs,
-=======
         brightness: Optional[Union[float, Tuple[float, float]]] = 0.1,
         contrast: Optional[Union[float, Tuple[float, float]]] = 0,
         saturation: Optional[Union[float, Tuple[float, float]]] = 0,
         hue: Optional[Union[float, Tuple[float, float]]] = 0.2,
         **kwargs
->>>>>>> 52a31042
     ):
         super().__init__(**kwargs)
         self.brightness_range = self._parse_range(
