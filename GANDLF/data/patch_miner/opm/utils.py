<<<<<<< HEAD
import sys
import os
=======
import sys, os
from typing import List, Optional, Tuple
>>>>>>> 52a31042
from pathlib import Path
import numpy as np
import skimage.io

# from skimage.filters.rank import maximum
from skimage.filters import gaussian

# from skimage.morphology.footprints import disk
from skimage.morphology import remove_small_holes
from skimage.color.colorconv import rgb2hsv
import cv2

# from skimage.exposure import rescale_intensity
# from skimage.color import rgb2hed

# import matplotlib.pyplot as plt
import yaml
import tiffslide

# RGB Masking (pen) constants
RGB_RED_CHANNEL = 0
RGB_GREEN_CHANNEL = 1
RGB_BLUE_CHANNEL = 2
MIN_COLOR_DIFFERENCE = 40

# HSV Masking
HSV_HUE_CHANNEL = 0
HSV_SAT_CHANNEL = 1
HSV_VAL_CHANNEL = 2
MIN_SAT = 20 / 255
MIN_VAL = 30 / 255

# LAB Masking
LAB_L_CHANNEL = 0
LAB_A_CHANNEL = 1
LAB_B_CHANNEL = 2
LAB_L_THRESHOLD = 0.80


def print_sorted_dict(dictionary: dict) -> str:
    """
    Print a dictionary with sorted keys.

    Args:
        dictionary (dict): The input dictionary.

    Returns:
        str: The sorted dictionary.
    """
    sorted_keys = sorted(list(dictionary.keys()))
    output_str = "{"
    for index, key in enumerate(sorted_keys):
        output_str += str(key) + ": " + str(dictionary[key])
        if index < len(sorted_keys) - 1:
            output_str += "; "
    output_str += "}"

    return output_str


def convert_to_tiff(
    filename: str,
    output_dir: str,
    updated_file_name_identifier: Optional[str] = "converted",
) -> str:
    """
    Convert an image to tiff.

    Args:
        filename (str): The input filename.
        output_dir (str): The output directory.
        updated_file_name_identifier (str, optional): The identifier to use for the updated file name. Defaults to "converted".

    Returns:
        str: The path to the converted image.
    """
    base, ext = os.path.splitext(filename)
    # for png or jpg images, write image back to tiff
    if ext in [".png", ".jpg", ".jpeg"]:
        converted_img_path = os.path.join(output_dir, "tiff_converted")
        Path(converted_img_path).mkdir(parents=True, exist_ok=True)
        temp_file = os.path.join(
            converted_img_path,
            os.path.basename(base) + "_" + updated_file_name_identifier + ".tiff",
        )
        temp_img = skimage.io.imread(filename)
        skimage.io.imsave(temp_file, temp_img)
        return temp_file
    else:
        return filename


def pass_method(*args: object) -> str:
    return ""


def get_nonzero_percent(image: np.ndarray) -> float:
    """
    Get the percentage of non-zero pixels in an image.

    Args:
        image (np.ndarray): The input image.

    Returns:
        float: The percentage of non-zero pixels.
    """
    np_img = np.asarray(image)
    non_zero = np.count_nonzero(np_img)
    return non_zero / (np_img.shape[0] * np_img.shape[1])


def get_patch_class_proportions(image: np.ndarray) -> dict:
    """
    Get the class proportions of a patch.

    Args:
        image (np.ndarray): The input image.

    Returns:
        dict: The class proportions
    """
    np_img = np.asarray(image)
    unique, counts = np.unique(image, return_counts=True)
    denom = np_img.shape[0] * np_img.shape[1]
    prop_dict = {val: count / denom for val, count in list(zip(unique, counts))}
    return print_sorted_dict(prop_dict)


def map_values(image: np.ndarray, dictionary: dict) -> np.ndarray:
    """
    Map values in an image to a new set of values.

    Args:
        image (np.ndarray): The input image.
        dictionary (dict): The dictionary to use for mapping.

    Returns:
        np.ndarray: The mapped image.
    """
    template = image.copy()  # Copy image so all values not in dict are unmodified
    for key, value in dictionary.items():
        template[image == key] = value

    return template


## commented because this is GUI and is not used in the code
# def display_overlay(image, mask):
#     overlay = image.copy()
#     overlay[~mask] = (overlay[~mask] // 1.5).astype(np.uint8)
#     plt.imshow(overlay)
#     plt.show()


def hue_range_mask(
    image: np.ndarray, min_hue: float, max_hue: float, sat_min: Optional[float] = 0.05
) -> np.ndarray:
    """
    Mask based on hue range.

    Args:
        image (np.ndarray): RGB numpy image
        min_hue (float): Minimum hue value
        max_hue (float): Maximum hue value
        sat_min (Optional[float], optional): Minimum saturation value. Defaults to 0.05.

    Returns:
        np.ndarray: image mask, True pixels are within the hue range.
    """
    hsv_image = rgb2hsv(image)
    h_channel = gaussian(hsv_image[:, :, HSV_HUE_CHANNEL])
    above_min = h_channel > min_hue
    below_max = h_channel < max_hue

    s_channel = gaussian(hsv_image[:, :, HSV_SAT_CHANNEL])
    above_sat = s_channel > sat_min
    return np.logical_and(np.logical_and(above_min, below_max), above_sat)


def tissue_mask(image: np.ndarray) -> np.ndarray:
    """
    Mask based on low saturation and value (gray-black colors)

    Args:
        image (np.ndarray): RGB numpy image

    Returns:
        np.ndarray: image mask, True pixels are gray-black.
    """
    hue_mask = hue_range_mask(image, 0.8, 0.99)
    final_mask = remove_small_holes(hue_mask)
    return final_mask


### unused function because pen_size_threshold and pen_mask_expansion are not defined
# def basic_pen_mask(image, pen_size_threshold, pen_mask_expansion):
#     green_mask = np.bitwise_and(
#         image[:, :, RGB_GREEN_CHANNEL] > image[:, :, RGB_GREEN_CHANNEL],
#         image[:, :, RGB_GREEN_CHANNEL] - image[:, :, RGB_GREEN_CHANNEL]
#         > MIN_COLOR_DIFFERENCE,
#     )

#     blue_mask = np.bitwise_and(
#         image[:, :, RGB_BLUE_CHANNEL] > image[:, :, RGB_GREEN_CHANNEL],
#         image[:, :, RGB_BLUE_CHANNEL] - image[:, :, RGB_GREEN_CHANNEL]
#         > MIN_COLOR_DIFFERENCE,
#     )

#     masked_pen = np.bitwise_or(green_mask, blue_mask)
#     new_mask_image = remove_small_objects(masked_pen, pen_size_threshold)

#     return maximum(np.where(new_mask_image, 1, 0), disk(pen_mask_expansion)).astype(
#         bool
#     )


### unused function
# def basic_hsv_mask(image):
#     """
#     Mask based on low saturation and value (gray-black colors)
#     :param image: RGB numpy image
#     :return: image mask, True pixels are gray-black.
#     """
#     hsv_image = rgb2hsv(image)
#     return np.bitwise_or(
#         hsv_image[:, :, HSV_SAT_CHANNEL] <= MIN_SAT,
#         hsv_image[:, :, HSV_VAL_CHANNEL] <= MIN_VAL,
#     )


### unused function because pen_size_threshold and pen_mask_expansion are not defined
# def hybrid_mask(image, pen_size_threshold, pen_mask_expansion):
#     return ~np.bitwise_or(basic_hsv_mask(image), basic_pen_mask(image, pen_size_threshold, pen_mask_expansion))


### unused function because pen_size_threshold and pen_mask_expansion are not defined
# def trim_mask(image, mask, pen_size_threshold, pen_mask_expansion, background_value=0, mask_func=hybrid_mask):
#     """
#     Set the values of single-channel image to 0 if outside of whitespace.
#     :param image: RGB numpy image
#     :param mask: Mask to be trimmed
#     :param background_value: Value to set in mask.
#     :param mask_func: Func which takes `image` as a parameter. Returns a binary mask, `True` will be background.
#     :return: `mask` with excess trimmed off
#     """
#     mask_copy = mask.copy()
#     masked_image = mask_func(image)
#     mask_copy[masked_image] = background_value
#     return mask_copy


def patch_size_check(img: np.ndarray, patch_height: int, patch_width: int) -> bool:
    """
    This function checks if the patch size is valid.

    Args:
        img (np.ndarray): Input image.
        patch_height (int): The height of the patch.
        patch_width (int): The width of the patch.

    Returns:
        bool: Whether or not the patch size is valid.
    """
    img = np.asarray(img)

    return_val = False
    if not (img.shape[0] != patch_height or img.shape[1] != patch_width):
        return_val = True

    return return_val


def alpha_rgb_2d_channel_check(img: np.ndarray) -> bool:
    """
    This function checks if an image has a valid alpha channel.

    Args:
        img (np.ndarray): Input image.

    Returns:
        bool: Whether or not the image has alpha channel.
    """
    img = np.asarray(img)
    # If the image has three dimensions AND there is no alpha_channel...
    if len(img.shape) == 3 and img.shape[-1] == 3:
        return True
    # If the image has three dimensions AND there IS an alpha channel...
    elif len(img.shape) == 3 and img.shape[-1] == 4:
        alpha_channel = img[:, :, 3]

        if np.any(alpha_channel != 255):
            return False
        else:
            return True
    # If the image is two dims, return True
    elif len(img.shape) == 2:
        return True
    # Other images (4D, RGBA+____, etc.), return False.
    else:
        return False


# def pen_marking_check(img, intensity_thresh=225, intensity_thresh_saturation =50, intensity_thresh_b = 128):
#    """
#    This function is used to curate patches from the input image. It is used to remove patches that have pen markings.
#    Args:
#        img (np.ndarray): Input Patch Array to check the artifact/background.
#        intensity_thresh (int, optional): Threshold to check whiteness in the patch. Defaults to 225.
#        intensity_thresh_saturation (int, optional): Threshold to check saturation in the patch. Defaults to 50.
#        intensity_thresh_b (int, optional) : Threshold to check blackness in the patch
#        patch_size (int, optional): Tiling Size of the WSI/patch size. Defaults to 256. patch_size=config["patch_size"]
#    Returns:
#        bool: Whether the patch is valid (True) or not (False)
#    """
#    patch_size= (256,256)
#    ihc_hed = rgb2hed(img)
#    patch_hsv = cv2.cvtColor(img, cv2.COLOR_RGB2HSV)
#    e = rescale_intensity(ihc_hed[:, :, 1], out_range=(0, 255), in_range=(0, np.percentile(ihc_hed[:, :, 1], 99)))
#    if np.sum(e < 50) / (patch_size[0] * patch_size[1]) > 0.95 or (np.sum(patch_hsv[...,0] < 128) / (patch_size[0] * patch_size[1])) > 0.97:
#        return False
#    #Assume patch is valid
#    return True


def patch_artifact_check(
    img: np.ndarray,
    intensity_thresh: int = 250,
    intensity_thresh_saturation: int = 5,
    intensity_thresh_b: int = 128,
    patch_size: Optional[List[int]] = [256, 256],
) -> bool:
    """
    This function is used to curate patches from the input image. It is used to remove patches that have artifacts.

    Args:
        img (np.ndarray): Input Patch Array to check the artifact/background.
        intensity_thresh (int, optional): Threshold to check whiteness in the patch. Defaults to 250.
        intensity_thresh_saturation (int, optional): Threshold to check saturation in the patch. Defaults to 5.
        intensity_thresh_b (int, optional): Threshold to check blackness in the patch. Defaults to 128.
        patch_size (Optional[List[int]], optional): Tiling Size of the WSI/patch size. Defaults to [256, 256].

    Returns:
        bool: Whether the patch is valid or not.
    """
    # patch_size = config["patch_size"]
    patch_hsv = cv2.cvtColor(img, cv2.COLOR_RGB2HSV)
    count_white_pixels = np.sum(np.logical_and.reduce(img > intensity_thresh, axis=2))
    percent_pixels = count_white_pixels / (patch_size[0] * patch_size[1])
    count_black_pixels = np.sum(np.logical_and.reduce(img < intensity_thresh_b, axis=2))
    percent_pixel_b = count_black_pixels / (patch_size[0] * patch_size[1])
    percent_pixel_2 = np.sum(patch_hsv[..., 1] < intensity_thresh_saturation) / (
        patch_size[0] * patch_size[1]
    )
    percent_pixel_3 = np.sum(patch_hsv[..., 2] > intensity_thresh) / (
        patch_size[0] * patch_size[1]
    )

    if (
        percent_pixel_2 > 0.99
        or np.mean(patch_hsv[..., 1]) < 5
        or percent_pixel_3 > 0.99
    ):
        if percent_pixel_2 < 0.1:
            return False
    elif (
        (percent_pixel_2 > 0.99 and percent_pixel_3 > 0.99)
        or percent_pixel_b > 0.99
        or percent_pixels > 0.9
    ):
        return False
    # assume that the patch is valid
    return True


def parse_config(config_file: str) -> dict:
    """
    Function that parses the config file.

    Args:
        config_file (str): The path to the config file.

    Returns:
        dict: The parsed config file.
    """
    config = yaml.safe_load(open(config_file, "r"))

    # initialize defaults if not specified
    config["scale"] = config.get("scale", 16)
    config["num_patches"] = config.get("num_patches", -1)
    config["num_workers"] = config.get("num_workers", 1)
    config["save_patches"] = config.get("save_patches", True)
    config["value_map"] = config.get("value_map", None)
    config["read_type"] = config.get("read_type", "random")
    config["overlap_factor"] = config.get("overlap_factor", 0.0)
    config["patch_size"] = config.get("patch_size", [256, 256])

    return config


def is_mask_too_big(mask: np.ndarray) -> bool:
    """
    Function that returns a boolean value indicating whether the mask is too big to make processing slow.

    Args:
        mask (np.ndarray): The valid mask.

    Returns:
        bool: True if the mask is too big, False otherwise.
    """

    if sys.getsizeof(mask) > 16 * (1024**2):
        return True
    else:
        return False


def generate_initial_mask(slide_path: str, scale: int) -> Tuple[np.ndarray, tuple]:
    """
    Function that generates the initial mask for the slide.

    Args:
        slide_path (str): The path to the slide.
        scale (int): The scale to use for the mask.

    Returns:
        Tuple[np.ndarray, tuple]: The valid mask and the real scale.
    """
    # Open slide and get properties
    slide = tiffslide.open_slide(slide_path)
    slide_dims = slide.dimensions

    # Call thumbnail for effiency, calculate scale relative to whole slide
    slide_thumbnail = np.asarray(
        slide.get_thumbnail((slide_dims[0] // scale, slide_dims[1] // scale))
    )
    real_scale = (
        slide_dims[0] / slide_thumbnail.shape[1],
        slide_dims[1] / slide_thumbnail.shape[0],
    )

    valid_mask = tissue_mask(slide_thumbnail)

    if is_mask_too_big(valid_mask):
        print(
            "Calculated tissue mask is too big; considering increasing the scale for faster processing."
        )

    return valid_mask, real_scale


def get_patch_size_in_microns(
    input_slide_path: str, patch_size_from_config: str, verbose: Optional[bool] = False
) -> List[int]:
    """
    Function that returns the patch size in pixels.

    Args:
        input_slide_path (str): The path to the slide.
        patch_size_from_config (str): The patch size from the config file.
        verbose (Optional[bool], optional): Whether to print verbose output. Defaults to False.

    Returns:
        List[int]: The patch size after getting converted to pixels.
    """
    return_patch_size = [0, 0]
    patch_size = None

    assert isinstance(
        patch_size_from_config, (str, list, tuple)
    ), "Patch size must be a list or string."

    if isinstance(patch_size_from_config, str):
        # first remove all spaces and square brackets
        patch_size_from_config = patch_size_from_config.replace(" ", "")
        patch_size_from_config = patch_size_from_config.replace("[", "")
        patch_size_from_config = patch_size_from_config.replace("]", "")
        # try different split strategies
        patch_size = patch_size_from_config.split(",")
        if len(patch_size) == 1:
            patch_size = patch_size_from_config.split("x")
        if len(patch_size) == 1:
            patch_size = patch_size_from_config.split("X")
        if len(patch_size) == 1:
            patch_size = patch_size_from_config.split("*")
        assert (
            len(patch_size) == 2
        ), "Could not parse patch size from config.yml, use either ',', 'x', 'X', or '*' as separator between x and y dimensions."
    elif isinstance(patch_size_from_config, list) or isinstance(
        patch_size_from_config, tuple
    ):
        patch_size = patch_size_from_config

    magnification_prev = -1
    for i, _ in enumerate(patch_size):
        # for i in range(len(patch_size)):
        magnification = -1
        if str(patch_size[i]).isnumeric():
            return_patch_size[i] = int(patch_size[i])
        elif isinstance(patch_size[i], str):
            if ("m" in patch_size[i]) or ("mu" in patch_size[i]):
                if verbose:
                    print(
                        "Using mpp to calculate patch size for dimension {}".format(i)
                    )
                # only enter if "m" is present in patch size
                input_slide = tiffslide.open_slide(input_slide_path)
                metadata = input_slide.properties
                if i == 0:
                    for _property in [
                        tiffslide.PROPERTY_NAME_MPP_X,
                        "tiff.XResolution",
                        "XResolution",
                    ]:
                        if _property in metadata:
                            magnification = metadata[_property]
                            magnification_prev = magnification
                            break
                elif i == 1:
                    for _property in [
                        tiffslide.PROPERTY_NAME_MPP_Y,
                        "tiff.YResolution",
                        "YResolution",
                    ]:
                        if _property in metadata:
                            magnification = metadata[_property]
                            break
                    if magnification == -1:
                        # if y-axis data is missing, use x-axis data
                        magnification = magnification_prev
                # get patch size in pixels
                # check for 'mu' first
                size_in_microns = patch_size[i].replace("mu", "")
                size_in_microns = float(size_in_microns.replace("m", ""))
                if verbose:
                    print(
                        "Original patch size in microns for dimension {}",
                        format(size_in_microns),
                    )
                if magnification > 0:
                    return_patch_size[i] = round(size_in_microns / magnification)
                    magnification_prev = magnification
            else:
                return_patch_size[i] = float(patch_size[i])

    if verbose:
        print(
            "Estimated patch size in pixels: [{},{}]".format(
                return_patch_size[0], return_patch_size[1]
            )
        )

    return return_patch_size<|MERGE_RESOLUTION|>--- conflicted
+++ resolved
@@ -1,10 +1,5 @@
-<<<<<<< HEAD
-import sys
-import os
-=======
 import sys, os
 from typing import List, Optional, Tuple
->>>>>>> 52a31042
 from pathlib import Path
 import numpy as np
 import skimage.io
