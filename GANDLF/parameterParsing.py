--- conflicted
+++ resolved
@@ -71,7 +71,6 @@
         # not enough information to perform checking for this, yet
         divisibilityCheck_patch = False
         divisibilityCheck_baseFilter = False
-<<<<<<< HEAD
     elif modelname == "uinc":
         model = uinc(
             num_dimensions,
@@ -88,53 +87,6 @@
             base_filters,
             final_convolution_layer=final_convolution_layer,
         )
-    elif modelname == "densenet121":  # regressor network
-        # ref: https://arxiv.org/pdf/1608.06993.pdf
-        model = _densenet(
-            num_dimensions,
-            "densenet121",
-            32,
-            (6, 12, 24, 16),
-            64,
-            final_convolution_layer=final_convolution_layer,
-        )  # are these configurations fine? - taken from torch
-    elif modelname == "densenet161":  # regressor network
-        # ref: https://arxiv.org/pdf/1608.06993.pdf
-        model = _densenet(
-            num_dimensions,
-            "densenet161",
-            48,
-            (6, 12, 36, 24),
-            96,
-            final_convolution_layer=final_convolution_layer,
-        )  # are these configurations fine? - taken from torch
-    elif modelname == "densenet169":  # regressor network
-        # ref: https://arxiv.org/pdf/1608.06993.pdf
-        model = _densenet(
-            num_dimensions,
-            "densenet169",
-            32,
-            (6, 12, 32, 32),
-            64,
-            final_convolution_layer=final_convolution_layer,
-        )  # are these configurations fine? - taken from torch
-    elif modelname == "densenet201":  # regressor network
-        # ref: https://arxiv.org/pdf/1608.06993.pdf
-        model = _densenet(
-            num_dimensions,
-            "densenet201",
-            32,
-            (6, 12, 48, 32),
-            64,
-            final_convolution_layer=final_convolution_layer,
-        )  # are these configurations fine? - taken from torch
-    elif modelname == "vgg16":
-        vgg_config = cfg["D"]
-=======
-    elif which_model == 'uinc':
-        model = uinc(n_dimensions, n_channels, n_classes, base_filters, final_convolution_layer = final_convolution_layer)
-    elif which_model == 'msdnet':
-        model = MSDNet(n_dimensions, n_channels, n_classes, base_filters, final_convolution_layer = final_convolution_layer)
     elif which_model == 'densenet121': # regressor/classifier network
         model = densenet.generate_model(model_depth=121,
                                         num_classes=n_classes,
@@ -162,7 +114,6 @@
                                         n_input_channels=n_channels, final_convolution_layer = final_convolution_layer)
     elif which_model == 'vgg16':
         vgg_config = cfg['D']
->>>>>>> a9336121
         num_final_features = vgg_config[-2]
         divisibility_factor = Counter(vgg_config)["M"]
         if patch_size[-1] == 1:
@@ -271,18 +222,13 @@
         # elif loss_function == 'mse':
         #     loss_fn = MCD_MSE_loss
         else:
-<<<<<<< HEAD
             print(
                 "WARNING: Could not find the requested loss function '"
-                + loss_fn
+                + which_loss
                 + "' in the implementation, using dc, instead",
                 file=sys.stderr,
             )
             which_loss = "dc"
-=======
-            print('WARNING: Could not find the requested loss function \'' + which_loss + '\' in the implementation, using dc, instead', file = sys.stderr)
-            which_loss = 'dc'
->>>>>>> a9336121
             loss_fn = MCD_loss
 
     return loss_fn, MSE_requested
