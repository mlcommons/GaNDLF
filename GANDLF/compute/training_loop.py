--- conflicted
+++ resolved
@@ -1,17 +1,9 @@
-<<<<<<< HEAD
-import argparse
-import os
-import pickle
-import time
-
-=======
 import os, time, psutil
 from typing import Tuple
 import pandas as pd
 import torch
 from torch.utils.data import DataLoader
 from tqdm import tqdm
->>>>>>> 52a31042
 import numpy as np
 import pandas
 import psutil
@@ -569,11 +561,8 @@
 
 
 if __name__ == "__main__":
-<<<<<<< HEAD
-=======
     import argparse, pickle
 
->>>>>>> 52a31042
     torch.multiprocessing.freeze_support()
     # parse the cli arguments here
     parser = argparse.ArgumentParser(description="Training Loop of GANDLF")
