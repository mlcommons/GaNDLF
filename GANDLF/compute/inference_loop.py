--- conflicted
+++ resolved
@@ -16,15 +16,12 @@
 
 from GANDLF.data.ImagesFromDataFrame import ImagesFromDataFrame
 from GANDLF.models import global_models_dict
-<<<<<<< HEAD
 from GANDLF.utils import (
     populate_channel_keys_in_params,
     send_model_to_device,
     load_ov_model,
 )
-=======
 from GANDLF.data.inference_dataloader_histopath import InferTumorSegDataset
->>>>>>> fc2c110e
 
 
 def inference_loop(inferenceDataFromPickle, device, parameters, outputDir):
@@ -115,115 +112,6 @@
             model, inference_loader, None, parameters, mode="inference"
         )
         print(average_epoch_valid_loss, average_epoch_valid_metric)
-<<<<<<< HEAD
-    elif (parameters["modality"] == "path") or (parameters["modality"] == "histo"):
-        # histology inference
-        if os.name != "nt":
-            """
-            path inference is Linux-only because openslide for Windows works only for Python-3.8  whereas pickle5 works only for 3.6 and 3.7
-            """
-            from GANDLF.data.inference_dataloader_histopath import InferTumorSegDataset
-            from openslide import OpenSlide
-
-            # actual computation
-            for _, row in inferenceDataForTorch.iterrows():
-                subject_name = row[parameters["headers"]["subjectIDHeader"]]
-                print(
-                    "Patient Slide       : ",
-                    row[parameters["headers"]["subjectIDHeader"]],
-                )
-                print(
-                    "Patient Location    : ",
-                    row[parameters["headers"]["channelHeaders"]],
-                )
-                print(row[parameters["headers"]["channelHeaders"]].values[0])
-                os_image = OpenSlide(
-                    row[parameters["headers"]["channelHeaders"]].values[0]
-                )
-                level_width, level_height = os_image.level_dimensions[
-                    int(parameters["slide_level"])
-                ]
-                subject_dest_dir = os.path.join(outputDir, subject_name)
-                os.makedirs(subject_dest_dir, exist_ok=True)
-
-                probs_map = np.zeros((level_height, level_width), dtype=np.float16)
-                count_map = np.zeros((level_height, level_width), dtype=np.uint8)
-
-                patient_dataset_obj = InferTumorSegDataset(
-                    row[parameters["headers"]["channelHeaders"]].values[0],
-                    patch_size=patch_size,
-                    stride_size=parameters["stride_size"],
-                    selected_level=parameters["slide_level"],
-                    mask_level=4,
-                )
-
-                dataloader = DataLoader(
-                    patient_dataset_obj,
-                    batch_size=int(parameters["batch_size"]),
-                    shuffle=False,
-                    num_workers=parameters["q_num_workers"],
-                )
-                for image_patches, (x_coords, y_coords) in tqdm(dataloader):
-                    x_coords, y_coords = y_coords.numpy(), x_coords.numpy()
-                    if parameters["model"]["type"] == "torch":
-                        if parameters["model"]["amp"]:
-                            with autocast():
-                                output = model(
-                                    image_patches.float().to(parameters["device"])
-                                )
-                        else:
-                            output = model(
-                                image_patches.float().to(parameters["device"])
-                            )
-                        output = output.detach().cpu().numpy()
-                    else:
-                        output = model.infer(
-                            inputs={
-                                parameters["model"]["IO"][0]: image_patches.float()
-                                .cpu()
-                                .numpy()
-                            }
-                        )[parameters["model"]["IO"][1]]
-
-                    for i in range(int(output.shape[0])):
-                        count_map[
-                            x_coords[i] : x_coords[i] + patch_size[0],
-                            y_coords[i] : y_coords[i] + patch_size[1],
-                        ] += 1
-                        probs_map[
-                            x_coords[i] : x_coords[i] + patch_size[0],
-                            y_coords[i] : y_coords[i] + patch_size[1],
-                        ] += output[i][0]
-                probs_map = probs_map / count_map
-                count_map = count_map / count_map.max()
-                out = count_map * probs_map
-                count_map = np.array(count_map * 255, dtype=np.uint16)
-                out_thresh = np.array((out > 0.5) * 255, dtype=np.uint16)
-                imsave(
-                    os.path.join(
-                        subject_dest_dir,
-                        row[parameters["headers"]["subjectIDHeader"]] + "_prob.png",
-                    ),
-                    out,
-                )
-                imsave(
-                    os.path.join(
-                        subject_dest_dir,
-                        row[parameters["headers"]["subjectIDHeader"]] + "_seg.png",
-                    ),
-                    out_thresh,
-                )
-                imsave(
-                    os.path.join(
-                        subject_dest_dir,
-                        row[parameters["headers"]["subjectIDHeader"]] + "_count.png",
-                    ),
-                    count_map,
-                )
-        else:
-            print(
-                "ERROR: histo/path inference is Linux-only because openslide for Windows works only for Python-3.8, whereas pickle5 works only for 3.6 and 3.7"
-=======
     elif parameters["modality"] in ["path", "histo"]:
         # set some defaults
         if not "slide_level" in parameters:
@@ -314,7 +202,6 @@
                     str(row[parameters["headers"]["subjectIDHeader"]]) + "_count.png",
                 ),
                 count_map,
->>>>>>> fc2c110e
             )
 
 
