<<<<<<< HEAD
import argparse
import os
import pickle
from pathlib import Path

=======
from .forward_pass import validate_network
from .generic import create_pytorch_objects
import os, pickle, argparse
from pathlib import Path

# hides torchio citation request, see https://github.com/fepegar/torchio/issues/235
os.environ["TORCHIO_HIDE_CITATION_PROMPT"] = "1"

import torch
import cv2
>>>>>>> 93eba1b2
import numpy as np
import tiffslide as openslide
import torch
from GANDLF.data import get_testing_loader
from GANDLF.data.inference_dataloader_histopath import InferTumorSegDataset
from GANDLF.data.preprocessing import get_transforms_for_preprocessing
from GANDLF.utils import (
<<<<<<< HEAD
=======
    get_dataframe,
>>>>>>> 93eba1b2
    best_model_path_end,
    get_dataframe,
    load_ov_model,
    populate_channel_keys_in_params,
)
from skimage.io import imsave
from torch.cuda.amp import autocast
from torch.utils.data import DataLoader
from tqdm import tqdm

from .forward_pass import validate_network
from .generic import create_pytorch_objects

# hides torchio citation request, see https://github.com/fepegar/torchio/issues/235
os.environ["TORCHIO_HIDE_CITATION_PROMPT"] = "1"


def applyCustomColorMap(im_gray):
    img_bgr = cv2.cvtColor(im_gray.astype(np.uint8), cv2.COLOR_BGR2RGB)
    lut = np.zeros((256, 1, 3), dtype=np.uint8)
    lut[:, 0, 0] = np.zeros((256)).tolist()
    lut[:, 0, 1] = np.zeros((256)).tolist()
    lut[:, 0, 2] = np.arange(0, 256, 1).tolist()
    return cv2.LUT(img_bgr, lut)


def inference_loop(
    inferenceDataFromPickle, device, parameters, outputDir_or_optimizedModel
):
    """
    The main training loop.

    Args:
        inferenceDataFromPickle (pandas.DataFrame): The data to use for inference.
        device (str): The device to perform computations on.
        parameters (dict): The parameters dictionary.
        outputDir_or_optimizedModel (str): The output directory or optimized model file.
    """
    # Defining our model here according to parameters mentioned in the configuration file
    print("Current model type : ", parameters["model"]["type"])
    print("Number of dims     : ", parameters["model"]["dimension"])
    if "num_channels" in parameters["model"]:
        print("Number of channels : ", parameters["model"]["num_channels"])
    print("Number of classes  : ", len(parameters["model"]["class_list"]))
    parameters["testing_data"] = inferenceDataFromPickle

    (
        model,
        _,
        _,
        _,
        _,
        parameters,
    ) = create_pytorch_objects(parameters, device=device)

    # ensure outputs are saved properly
    parameters["save_output"] = True

    # Loading the weights into the model
    main_dict = None
    if parameters["model"]["type"] == "torch":
        # Loading the weights into the model
        if os.path.isdir(outputDir_or_optimizedModel):
            file_to_check = os.path.join(
                outputDir_or_optimizedModel,
                str(parameters["model"]["architecture"]) + best_model_path_end,
            )
            if not os.path.isfile(file_to_check):
                raise ValueError(
                    "The specified model was not found: {0}.".format(file_to_check)
                )

        main_dict = torch.load(file_to_check)
        model.load_state_dict(main_dict["model_state_dict"])
        model.eval()
    elif parameters["model"]["type"].lower() == "openvino":
        # Loading the executable OpenVINO model
        if os.path.isdir(outputDir_or_optimizedModel):
            xml_to_check = os.path.join(
                outputDir_or_optimizedModel,
                str(parameters["model"]["architecture"]) + "_best.xml",
            )
            bin_to_check = os.path.join(
                outputDir_or_optimizedModel,
                str(parameters["model"]["architecture"]) + "_best.bin",
            )
            if not os.path.isfile(xml_to_check):
                raise ValueError(
                    "The specified model IR was not found: {0}.".format(xml_to_check)
                )
            if not os.path.isfile(bin_to_check):
                raise ValueError(
                    "The model specified model weights was not found: {0}.".format(
                        bin_to_check
                    )
                )
            model, input_blob, output_blob = load_ov_model(xml_to_check, device.upper())
            parameters["model"]["IO"] = [input_blob, output_blob]
    else:
        raise ValueError(
            "The model type is not recognized: ", parameters["model"]["type"]
        )

    if not (os.environ.get("HOSTNAME") is None):
        print("\nHostname     :" + str(os.environ.get("HOSTNAME")), flush=True)

    # radiology inference
    if parameters["modality"] == "rad":
        # Setting up the inference loader
        inference_loader = get_testing_loader(parameters)

        print("Data Samples: ", len(inference_loader.dataset), flush=True)

        average_epoch_valid_loss, average_epoch_valid_metric = validate_network(
            model, inference_loader, None, parameters, mode="inference"
        )
        print(average_epoch_valid_loss, average_epoch_valid_metric)
    elif parameters["modality"] in ["path", "histo"]:
        # set some defaults
        parameters["stride_size"] = parameters.get("stride_size", None)
        parameters["slide_level"] = parameters.get("slide_level", 0)
        parameters["mask_level"] = parameters.get(
            "mask_level", parameters["slide_level"]
        )
        parameters["blending_alpha"] = float(parameters.get("blending_alpha", 0.5))

        output_to_write = "SubjectID,x_coords,y_coords"
        if parameters["problem_type"] == "regression":
            output_to_write += ",output"
        elif parameters["problem_type"] == "classification":
            for n in range(parameters["model"]["num_classes"]):
                output_to_write += ",probability_" + str(n)
        output_to_write += "\n"

        # actual computation
        pbar = tqdm(inferenceDataFromPickle.iterrows())
        for _, row in pbar:
            subject_name = row[parameters["headers"]["subjectIDHeader"]]
            os_image = openslide.open_slide(
                row[parameters["headers"]["channelHeaders"]].values[0]
            )
            max_defined_slide_level = os_image.level_count - 1
            parameters["slide_level"] = min(
                parameters["slide_level"], max_defined_slide_level
            )
            parameters["slide_level"] = max(parameters["slide_level"], 0)
            level_width, level_height = os_image.level_dimensions[
                parameters["slide_level"]
            ]
            subject_dest_dir = os.path.join(
                outputDir_or_optimizedModel, str(subject_name)
            )
            Path(subject_dest_dir).mkdir(parents=True, exist_ok=True)

            count_map = np.zeros((level_height, level_width), dtype=np.uint8)
            # this can probably be made into a single multi-class probability map that functions for all workloads
            probs_map = np.zeros(
                (parameters["model"]["num_classes"], level_height, level_width),
                dtype=np.float16,
            )

            patch_size = parameters["patch_size"]
            # patch size should be 2D for histology
            if len(patch_size) == 3:
                patch_size = patch_size[:-1]

            transform_requested = get_transforms_for_preprocessing(
                parameters, [], False, False
            )

            pbar.set_description(
                "Constructing loader for subject: " + str(subject_name)
            )

            patient_dataset_obj = InferTumorSegDataset(
                row[parameters["headers"]["channelHeaders"]].values[0],
                patch_size=patch_size,
                stride_size=parameters["stride_size"],
                selected_level=parameters["slide_level"],
                mask_level=parameters["mask_level"],
                transform=transform_requested,
            )

            dataloader = DataLoader(
                patient_dataset_obj,
                batch_size=1,
                shuffle=False,
                num_workers=parameters["q_num_workers"],
            )
            # update patch_size in case microns were requested
            patch_size = patient_dataset_obj.get_patch_size()

            pbar.set_description(
                "Looping over patches for subject: " + str(subject_name)
            )

            for image_patches, (x_coords, y_coords) in dataloader:
                x_coords, y_coords = y_coords.numpy(), x_coords.numpy()
                if parameters["model"]["type"] == "torch":
                    if parameters["model"]["amp"]:
                        with autocast():
                            output = model(
                                image_patches.float().to(parameters["device"])
                            )
                    else:
                        output = model(image_patches.float().to(parameters["device"]))
                    output = output.detach().cpu().numpy()
                else:
                    output = model(
                        inputs={
                            parameters["model"]["IO"][0][0]: image_patches.float()
                            .cpu()
                            .numpy()
                        }
                    )[parameters["model"]["IO"][1][0]]

                for i in range(int(output.shape[0])):
                    count_map[
                        x_coords[i] : x_coords[i] + patch_size[0],
                        y_coords[i] : y_coords[i] + patch_size[1],
                    ] += 1
                    output_to_write += (
                        str(subject_name)
                        + ","
                        + str(x_coords[i])
                        + ","
                        + str(y_coords[i])
                    )
                    for n in range(parameters["model"]["num_classes"]):
                        # This is a temporary fix for the segmentation problem for single class
                        probs_map[
                            n,
                            x_coords[i] : x_coords[i] + patch_size[0],
                            y_coords[i] : y_coords[i] + patch_size[1],
                        ] += output[i][n]
                        if parameters["problem_type"] != "segmentation":
                            output_to_write += "," + str(output[i][n])
                    output_to_write += "\n"

            # ensure probability map is scaled
            # reusing variables to save memory
            probs_map = np.divide(probs_map, count_map)

            # Check if out_probs_map is greater than 1, print a warning
            if np.max(probs_map) > 1:
                # Print a warning
                print(
                    "Warning: Probability map is greater than 1, report the images to GaNDLF developers"
                )

            count_map = np.array(count_map * 255, dtype=np.uint16)
            imsave(
                os.path.join(
                    subject_dest_dir,
                    str(row[parameters["headers"]["subjectIDHeader"]]) + "_count.png",
                ),
                count_map,
            )

            if parameters["problem_type"] != "segmentation":
                output_file = os.path.join(
                    subject_dest_dir,
                    "predictions.csv",
                )
                with open(output_file, "w") as f:
                    f.write(output_to_write)

            heatmaps = {}
            for n in range(parameters["model"]["num_classes"]):
                heatmap_gray = np.array(
                    probs_map[n, ...] * 255,
                    dtype=np.uint8,
                )
                heatmaps["_" + str(n) + "_jet"] = cv2.applyColorMap(
                    heatmap_gray,
                    cv2.COLORMAP_JET,
                )
                heatmaps["_" + str(n) + "_turbo"] = cv2.applyColorMap(
                    heatmap_gray,
                    cv2.COLORMAP_TURBO,
                )
                heatmaps["_" + str(n) + "_agni"] = applyCustomColorMap(heatmap_gray)

                # save the segmentation maps
                file_to_write = os.path.join(
                    subject_dest_dir, "seg_map_" + str(n) + ".png"
                )

                segmap = ((probs_map[n, ...] > 0.5).astype(np.uint8)) * 255

                cv2.imwrite(file_to_write, segmap)

            for key in heatmaps:
                file_to_write = os.path.join(
                    subject_dest_dir, "probability_map" + key + ".png"
                )
                cv2.imwrite(file_to_write, heatmaps[key])

                try:
                    os_image_array = os_image.read_region(
                        (0, 0),
                        parameters["slide_level"],
                        (level_width, level_height),
                        as_array=True,
                    )
                    blended_image = cv2.addWeighted(
                        os_image_array,
                        parameters["blending_alpha"],
                        heatmaps[key],
                        1 - parameters["blending_alpha"],
                        0,
                    )

                    file_to_write = os.path.join(
                        subject_dest_dir,
                        "probability_map_blended_" + key + ".png",
                    )
                    cv2.imwrite(file_to_write, blended_image)
                except Exception as ex:
                    print("Could not write blended images; error:", ex)


if __name__ == "__main__":

    # parse the cli arguments here
    parser = argparse.ArgumentParser(description="Inference Loop of GANDLF")
    parser.add_argument(
        "-inference_loader_pickle",
        type=str,
        help="Inference loader pickle",
        required=True,
    )
    parser.add_argument(
        "-parameter_pickle", type=str, help="Parameters pickle", required=True
    )
    parser.add_argument(
        "-headers_pickle", type=str, help="Header pickle", required=True
    )
    parser.add_argument("-outputDir", type=str, help="Output directory", required=True)
    parser.add_argument("-device", type=str, help="Device to train on", required=True)

    args = parser.parse_args()

    # # write parameters to pickle - this should not change for the different folds, so keeping is independent
    patch_size = pickle.load(open(args.patch_size_pickle, "rb"))
    headers = pickle.load(open(args.headers_pickle, "rb"))
    label_header = pickle.load(open(args.label_header_pickle, "rb"))
    parameters = pickle.load(open(args.parameter_pickle, "rb"))
    inferenceDataFromPickle = get_dataframe(args.inference_loader_pickle)

    inference_loop(
        inferenceDataFromPickle=inferenceDataFromPickle,
        parameters=parameters,
        outputDir_or_optimizedModel=args.outputDir,
        device=args.device,
    )<|MERGE_RESOLUTION|>--- conflicted
+++ resolved
@@ -1,10 +1,3 @@
-<<<<<<< HEAD
-import argparse
-import os
-import pickle
-from pathlib import Path
-
-=======
 from .forward_pass import validate_network
 from .generic import create_pytorch_objects
 import os, pickle, argparse
@@ -15,7 +8,6 @@
 
 import torch
 import cv2
->>>>>>> 93eba1b2
 import numpy as np
 import tiffslide as openslide
 import torch
@@ -23,10 +15,7 @@
 from GANDLF.data.inference_dataloader_histopath import InferTumorSegDataset
 from GANDLF.data.preprocessing import get_transforms_for_preprocessing
 from GANDLF.utils import (
-<<<<<<< HEAD
-=======
     get_dataframe,
->>>>>>> 93eba1b2
     best_model_path_end,
     get_dataframe,
     load_ov_model,
