--- conflicted
+++ resolved
@@ -1,12 +1,7 @@
-<<<<<<< HEAD
-import os
-import sys
-=======
 from .forward_pass import validate_network
 from .generic import create_pytorch_objects
 import os, sys
 from typing import Optional
->>>>>>> 52a31042
 from pathlib import Path
 import pandas as pd
 
