from .forward_pass import validate_network
import os
from pathlib import Path

# hides torchio citation request, see https://github.com/fepegar/torchio/issues/235
os.environ["TORCHIO_HIDE_CITATION_PROMPT"] = "1"

import pickle, argparse, torch
import numpy as np
import pandas as pd
from torch.utils.data import DataLoader
from skimage.io import imsave
from tqdm import tqdm
from torch.cuda.amp import autocast
import tiffslide as openslide

from GANDLF.data.ImagesFromDataFrame import ImagesFromDataFrame
from GANDLF.models import global_models_dict
from GANDLF.utils import (
    populate_channel_keys_in_params,
    send_model_to_device,
    load_ov_model,
)
from GANDLF.data.inference_dataloader_histopath import InferTumorSegDataset
from GANDLF.data.preprocessing import get_transforms_for_preprocessing


def inference_loop(inferenceDataFromPickle, device, parameters, outputDir):
    """
    The main training loop.

    Args:
        inferenceDataFromPickle (pandas.DataFrame): The data to use for inference.
        device (str): The device to perform computations on.
        parameters (dict): The parameters dictionary.
        outputDir (str): The output directory.
    """
    # Defining our model here according to parameters mentioned in the configuration file
    print("Current model type : ", parameters["model"]["type"])
    print("Number of dims     : ", parameters["model"]["dimension"])
    if "num_channels" in parameters["model"]:
        print("Number of channels : ", parameters["model"]["num_channels"])
    print("Number of classes  : ", len(parameters["model"]["class_list"]))

    # Fetch the model according to params mentioned in the configuration file
    model = global_models_dict[parameters["model"]["architecture"]](
        parameters=parameters
    )

    # ensure outputs are saved properly
    parameters["save_output"] = True

    if parameters["model"]["type"] == "torch":
        # Loading the weights into the model
        main_dict = outputDir
        if os.path.isdir(outputDir):
            file_to_check = os.path.join(
                outputDir, str(parameters["model"]["architecture"]) + "_best.pth.tar"
            )
            if not os.path.isfile(file_to_check):
                raise ValueError(
                    "The specified model was not found: {0}.".format(file_to_check)
                )

        main_dict = torch.load(file_to_check)
        model.load_state_dict(main_dict["model_state_dict"])
        model, parameters["model"]["amp"], parameters["device"] = send_model_to_device(
            model, parameters["model"]["amp"], device, optimizer=None
        )
<<<<<<< HEAD
=======
        model.eval()
>>>>>>> 3f3bc6ac
    elif parameters["model"]["type"].lower() == "openvino":
        # Loading the executable OpenVINO model
        main_dict = outputDir
        if os.path.isdir(outputDir):
            xml_to_check = os.path.join(
                outputDir, str(parameters["model"]["architecture"]) + "_best.xml"
            )
            bin_to_check = os.path.join(
                outputDir, str(parameters["model"]["architecture"]) + "_best.bin"
            )
            if not os.path.isfile(xml_to_check):
                raise ValueError(
                    "The specified model IR was not found: {0}.".format(xml_to_check)
                )
            if not os.path.isfile(bin_to_check):
                raise ValueError(
                    "The model specified model weights was not found: {0}.".format(
                        bin_to_check
                    )
                )
            model, input_blob, output_blob = load_ov_model(xml_to_check, device.upper())
            parameters["model"]["IO"] = [input_blob, output_blob]
    else:
        raise ValueError(
            "The model type is not recognized: ", parameters["model"]["type"]
        )

    if not (os.environ.get("HOSTNAME") is None):
        print("\nHostname     :" + str(os.environ.get("HOSTNAME")), flush=True)

    # radiology inference
    if parameters["modality"] == "rad":
        # Setting up the inference loader
        inferenceDataForTorch = ImagesFromDataFrame(
            inferenceDataFromPickle, parameters, train=False, loader_type="inference"
        )
        inference_loader = DataLoader(inferenceDataForTorch, batch_size=1)

        # get the channel keys for concatenation later (exclude non numeric channel keys)
        parameters = populate_channel_keys_in_params(inference_loader, parameters)

        print("Data Samples: ", len(inference_loader.dataset), flush=True)

        average_epoch_valid_loss, average_epoch_valid_metric = validate_network(
            model, inference_loader, None, parameters, mode="inference"
        )
        print(average_epoch_valid_loss, average_epoch_valid_metric)
    elif parameters["modality"] in ["path", "histo"]:
        # set some defaults
        if not "slide_level" in parameters:
            parameters["slide_level"] = 0
        if not "stride_size" in parameters:
            parameters["stride_size"] = parameters["patch_size"]

        parameters["stride_size"] = np.array(parameters["stride_size"])

        if parameters["stride_size"].size == 1:
            parameters["stride_size"] = np.append(
                parameters["stride_size"], parameters["stride_size"]
            )

        if not "mask_level" in parameters:
            parameters["mask_level"] = parameters["slide_level"]

        if parameters["problem_type"] != "segmentation":
            output_to_write = "SubjectID,x_coords,y_coords"
            if parameters["problem_type"] == "regression":
                output_to_write += ",output"
            elif parameters["problem_type"] == "classification":
                for n in range(parameters["model"]["num_classes"]):
                    output_to_write += ",probability_" + str(n)
            output_to_write += "\n"

        # actual computation
        pbar = tqdm(inferenceDataFromPickle.iterrows())
        for _, row in pbar:
            subject_name = row[parameters["headers"]["subjectIDHeader"]]
            os_image = openslide.open_slide(
                row[parameters["headers"]["channelHeaders"]].values[0]
            )
            level_width, level_height = os_image.level_dimensions[
                int(parameters["slide_level"])
            ]
            subject_dest_dir = os.path.join(outputDir, str(subject_name))
            Path(subject_dest_dir).mkdir(parents=True, exist_ok=True)

            count_map = np.zeros((level_height, level_width), dtype=np.uint8)
            ## this can probably be made into a single multi-class probability map that functions for all workloads
            if parameters["problem_type"] == "segmentation":
                probs_map = np.zeros((level_height, level_width), dtype=np.float16)
            else:
                probs_map = np.zeros(
                    (parameters["model"]["num_classes"], level_height, level_width),
                    dtype=np.float16,
                )

            patch_size = parameters["patch_size"]

            transform_requested = get_transforms_for_preprocessing(
                parameters, [], False, False
            )

            pbar.set_description(
                "Constructing loader for subject: " + str(subject_name)
            )

            patient_dataset_obj = InferTumorSegDataset(
                row[parameters["headers"]["channelHeaders"]].values[0],
                patch_size=patch_size,
                stride_size=parameters["stride_size"],
                selected_level=parameters["slide_level"],
                mask_level=parameters["mask_level"],
                transform=transform_requested,
            )

            dataloader = DataLoader(
                patient_dataset_obj,
                batch_size=1,
                shuffle=False,
                num_workers=parameters["q_num_workers"],
            )

            pbar.set_description(
                "Looping over patches for subject: " + str(subject_name)
            )

            for image_patches, (x_coords, y_coords) in dataloader:
                x_coords, y_coords = y_coords.numpy(), x_coords.numpy()
                if parameters["model"]["type"] == "torch":
                    if parameters["model"]["amp"]:
                        with autocast():
                            output = model(
                                image_patches.float().to(parameters["device"])
                            )
                    else:
                        output = model(image_patches.float().to(parameters["device"]))
                    output = output.detach().cpu().numpy()
                else:
                    output = model.infer(
                        inputs={
                            parameters["model"]["IO"][0]: image_patches.float()
                            .cpu()
                            .numpy()
                        }
                    )[parameters["model"]["IO"][1]]

                for i in range(int(output.shape[0])):
                    count_map[
                        x_coords[i] : x_coords[i] + patch_size[0],
                        y_coords[i] : y_coords[i] + patch_size[1],
                    ] += 1
                    if parameters["problem_type"] == "segmentation":
                        probs_map[
                            x_coords[i] : x_coords[i] + patch_size[0],
                            y_coords[i] : y_coords[i] + patch_size[1],
                        ] += output[i][0]
                    else:
                        output_to_write += (
                            str(subject_name)
                            + ","
                            + str(x_coords[i])
                            + ","
                            + str(y_coords[i])
                        )
                        for n in range(parameters["model"]["num_classes"]):
                            probs_map[
                                n,
                                x_coords[i] : x_coords[i] + patch_size[0],
                                y_coords[i] : y_coords[i] + patch_size[1],
                            ] += output[i][n]
                            output_to_write += "," + str(output[i][n])
                        # ensure csv row terminates in new line
                        output_to_write += "\n"

            # ensure probability map is scaled
            count_map = count_map / count_map.max()
            out_probs_map = count_map * probs_map

            if parameters["problem_type"] == "segmentation":
                count_map = np.array(count_map * 255, dtype=np.uint16)
                out_thresh = np.array((out_probs_map > 0.5) * 255, dtype=np.uint16)
                imsave(
                    os.path.join(
                        subject_dest_dir,
                        str(row[parameters["headers"]["subjectIDHeader"]])
                        + "_prob.png",
                    ),
                    out_probs_map,
                )
                imsave(
                    os.path.join(
                        subject_dest_dir,
                        str(row[parameters["headers"]["subjectIDHeader"]]) + "_seg.png",
                    ),
                    out_thresh,
                )
                imsave(
                    os.path.join(
                        subject_dest_dir,
                        str(row[parameters["headers"]["subjectIDHeader"]])
                        + "_count.png",
                    ),
                    count_map,
                )
            else:
                output_file = os.path.join(
                    subject_dest_dir,
                    "predictions.csv",
                )
                with open(output_file, "w") as f:
                    f.write(output_to_write)

                import cv2

                for n in range(parameters["model"]["num_classes"]):
                    file_to_write = os.path.join(
                        subject_dest_dir, "probability_map_" + str(n) + ".png"
                    )
                    image = np.array(
                        out_probs_map[n, ...] * 255 / out_probs_map[n, ...].max(),
                        dtype=np.uint8,
                    )
                    heatmap = cv2.applyColorMap(image, cv2.COLORMAP_HOT)
                    cv2.imwrite(file_to_write, heatmap)


if __name__ == "__main__":

    # parse the cli arguments here
    parser = argparse.ArgumentParser(description="Inference Loop of GANDLF")
    parser.add_argument(
        "-inference_loader_pickle",
        type=str,
        help="Inference loader pickle",
        required=True,
    )
    parser.add_argument(
        "-parameter_pickle", type=str, help="Parameters pickle", required=True
    )
    parser.add_argument(
        "-headers_pickle", type=str, help="Header pickle", required=True
    )
    parser.add_argument("-outputDir", type=str, help="Output directory", required=True)
    parser.add_argument("-device", type=str, help="Device to train on", required=True)

    args = parser.parse_args()

    # # write parameters to pickle - this should not change for the different folds, so keeping is independent
    patch_size = pickle.load(open(args.patch_size_pickle, "rb"))
    headers = pickle.load(open(args.headers_pickle, "rb"))
    label_header = pickle.load(open(args.label_header_pickle, "rb"))
    parameters = pickle.load(open(args.parameter_pickle, "rb"))
    inferenceDataFromPickle = pd.read_pickle(args.inference_loader_pickle)

    inference_loop(
        inferenceDataFromPickle=inferenceDataFromPickle,
        parameters=parameters,
        outputDir=args.outputDir,
        device=args.device,
    )<|MERGE_RESOLUTION|>--- conflicted
+++ resolved
@@ -67,10 +67,7 @@
         model, parameters["model"]["amp"], parameters["device"] = send_model_to_device(
             model, parameters["model"]["amp"], device, optimizer=None
         )
-<<<<<<< HEAD
-=======
         model.eval()
->>>>>>> 3f3bc6ac
     elif parameters["model"]["type"].lower() == "openvino":
         # Loading the executable OpenVINO model
         main_dict = outputDir
