--- conflicted
+++ resolved
@@ -2,11 +2,7 @@
 import psutil
 import warnings
 from typing import Dict, Any, Union, Tuple
-<<<<<<< HEAD
 from .loss_and_metric import get_loss_and_metrics, get_loss_and_metrics_gans
-=======
-from .loss_and_metric import get_loss_and_metrics
->>>>>>> a56f2643
 from ..models.modelBase import ModelBase
 
 
@@ -112,18 +108,10 @@
 
 def step_gan(
     gan_model: ModelBase,
-<<<<<<< HEAD
     primary_images: torch.Tensor,
     label: Union[torch.Tensor, None],
     params: Dict,
     secondary_images: Union[torch.Tensor, None] = None,
-=======
-    image: torch.Tensor,
-    label: Union[torch.Tensor, None],
-    params: Dict,
-    step_discriminator: bool = True,
-    step_generator: bool = False,
->>>>>>> a56f2643
     train: bool = True,
 ) -> Tuple[
     Union[torch.Tensor, None],
@@ -147,13 +135,6 @@
     step, this should be None.
     params : dict
         The parameters passed by the user yaml.
-<<<<<<< HEAD
-=======
-    step_discriminator : bool
-        Whether step is made on a discriminator submodel.
-    step_generator : bool
-        Whether step is made on a generator submodel.
->>>>>>> a56f2643
     train : bool
         Whether the model is in training mode.
 
@@ -184,34 +165,11 @@
             "|===========================================================================|"
         )
 
-<<<<<<< HEAD
     sub_model = gan_model.discriminator
 
     if params["model"]["dimension"] == 2:
         image = torch.squeeze(primary_images, -1)
-=======
-    if step_discriminator and step_generator:
-        raise ValueError(
-            "Both discriminator and generator cannot be stepped at the same time."
-        )
-    if not (step_discriminator or step_generator):
-        raise ValueError(
-            "Either discriminator or generator must be stepped at the same time."
-        )
-    if step_discriminator and label is None:
-        raise ValueError("Label must be provided for discriminator step.")
-    if step_generator and label is not None:
-        warnings.warn(
-            "Label is provided for generator step. This label will be ignored.",
-            UserWarning,
-        )
-
-    sub_model = (
-        gan_model.discriminator if step_discriminator else gan_model.generator
-    )
-    if params["model"]["dimension"] == 2:
-        image = torch.squeeze(image, -1)
->>>>>>> a56f2643
+
     if not (train) and params["model"]["type"].lower() == "openvino":
         output = torch.from_numpy(
             sub_model(
@@ -229,18 +187,10 @@
     attention_map = None
     if "medcam_enabled" in params and params["medcam_enabled"]:
         output, attention_map = output
-<<<<<<< HEAD
     loss, metric_output = get_loss_and_metrics_gans(
         image, secondary_images, label, output, params
     )
-=======
-    if step_discriminator:  # TODO check if the metrics are suitable
-        loss, metric_output = get_loss_and_metrics(
-            image, label, output, params
-        )
-    else:
-        loss, metric_output = None, None
->>>>>>> a56f2643
+
 
     if params["model"]["dimension"] == 2:
         output = torch.unsqueeze(output, -1)
