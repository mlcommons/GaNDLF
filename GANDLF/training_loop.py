#!/usr/bin/env python3
# -*- coding: utf-8 -*-
"""
Created on Sat Mar  6 21:45:06 2021

@author: siddhesh
"""
import os, math, pathlib
import torch
import time
import torchio
import psutil
from tqdm import tqdm
from torch.utils.data import DataLoader
import SimpleITK as sitk
import numpy as np
from medcam import medcam
from GANDLF.logger import Logger
from GANDLF.parameterParsing import (
    get_model,
    get_optimizer,
    get_scheduler,
    get_loss_and_metrics,
)
from GANDLF.utils import (
    get_date_time,
    resample_image,
    send_model_to_device,
    populate_channel_keys_in_params,
    reverse_one_hot,
    get_class_imbalance_weights,
)
from GANDLF.data.ImagesFromDataFrame import ImagesFromDataFrame
from GANDLF.misc_utils.grad_scaler import GradScaler, model_parameters_exclude_head
from GANDLF.misc_utils.clip_gradients import dispatch_clip_grad_

os.environ["TORCHIO_HIDE_CITATION_PROMPT"] = "1"  # hides torchio citation request

# Reminder, the scaling factor should go to the metric MSE, and all should support a scaling factor, right?


def step(model, image, label, params):
    """
    Function that steps the model for a single batch

    Parameters
    ----------
    model : torch.model
        The model to process the input image with, it should support appropriate dimensions.
    image : torch.Tensor
        The input image stack according to requirements
    label : torch.Tensor
        The input label for the corresponding image label
    params : dict
        The parameters passed by the user yaml

    Returns
    -------
    loss : torch.Tensor
        The computed loss from the label and the output
    metric_output : torch.Tensor
        The computed metric from the label and the output
    output: torch.Tensor
        The final output of the model

    """
    if params["verbose"]:
        print(torch.cuda.memory_summary())
        print(
            "|===========================================================================|\n|                             CPU Utilization                            |\n|"
        )
        print("Load_Percent   :", psutil.cpu_percent(interval=None))
        print("MemUtil_Percent:", psutil.virtual_memory()[2])
        print(
            "|===========================================================================|\n|"
        )

    if params["model"]["dimension"] == 2:
        image = torch.squeeze(image, -1)
        if "value_keys" in params:  # squeeze label for segmentation only
            if len(label.shape) > 1:
                label = torch.squeeze(label, -1)
    if params["model"]["amp"]:
        with torch.cuda.amp.autocast():
            output = model(image)
    else:
        output = model(image)
    
    # print(f"Output shape {output.shape}")
    # print(output)
    # print(f"Label shape {label.shape}")
    # print(label)
    if "medcam_enabled" in params and params["medcam_enabled"]:
        output, attention_map = output

    # print("Output shape : ", output.shape, flush=True)
    # one-hot encoding of 'output' will probably be needed for segmentation
    loss, metric_output = get_loss_and_metrics(label, output, params)

    if params["model"]["dimension"] == 2:
        output = torch.unsqueeze(output, -1)
        if "medcam_enabled" in params and params["medcam_enabled"]:
            attention_map = torch.unsqueeze(attention_map, -1)

    if not ("medcam_enabled" in params and params["medcam_enabled"]):
        return loss, metric_output, output
    else:
        return loss, metric_output, output, attention_map


def train_network(model, train_dataloader, optimizer, params):
    """
    Function to train a network for a single epoch

    Parameters
    ----------
    model : torch.model
        The model to process the input image with, it should support appropriate dimensions.
    train_dataloader : torch.DataLoader
        The dataloader for the training epoch
    optimizer : torch.optim
        Optimizer for optimizing network
    params : dict
        the parameters passed by the user yaml

    Returns
    -------
    average_epoch_train_loss : float
        Train loss for the current epoch
    average_epoch_train_metric : dict
        Train metrics for the current epoch

    """
    print("*" * 20)
    print("Starting Training : ")
    print("*" * 20)
    # Initialize a few things
    total_epoch_train_loss = 0
    total_epoch_train_metric = {}
    average_epoch_train_metric = {}

    for metric in params["metrics"]:
        total_epoch_train_metric[metric] = 0

    # automatic mixed precision - https://pytorch.org/docs/stable/amp.html
    if params["model"]["amp"]:
        print("Using Automatic mixed precision", flush=True)
        scaler = GradScaler()

    # Set the model to train
    model.train()
    for batch_idx, (subject) in enumerate(tqdm(train_dataloader)):
        optimizer.zero_grad()
        image = (
            torch.cat(
                [subject[key][torchio.DATA] for key in params["channel_keys"]], dim=1
            )
            .float()
            .to(params["device"])
        )
        if "value_keys" in params:
            label = torch.cat([subject[key] for key in params["value_keys"]], dim=0)
<<<<<<< HEAD
            label = label.reshape(
                min(
                    params["batch_size"], len(label)
                ),  # min is needed because for certain cases, batch size becomes smaller than the total remaining labels
=======
            # min is needed because for certain cases, batch size becomes smaller than the total remaining labels
            label = label.reshape(
                min(params["batch_size"], len(label)),
>>>>>>> 131168b2
                len(params["value_keys"]),
            )
        else:
            label = subject["label"][torchio.DATA]
            # one-hot encoding of 'label' will probably be needed for segmentation
        label = label.to(params["device"])

        # ensure spacing is always present in params and is always subject-specific
        if "subject_spacing" in subject:
            params["subject_spacing"] = subject["spacing"]
        else:
            params["subject_spacing"] = None
        loss, calculated_metrics, _ = step(model, image, label, params)
        nan_loss = True
        second_order = (
            hasattr(optimizer, "is_second_order") and optimizer.is_second_order
        )
        if params["model"]["amp"]:
            with torch.cuda.amp.autocast():
                # if loss is nan, don't backprop and don't step optimizer
                if not torch.isnan(loss):
                    scaler(
                        loss=loss,
                        optimizer=optimizer,
                        clip_grad=params["clip_grad"],
                        clip_mode=params["clip_mode"],
                        parameters=model_parameters_exclude_head(
                            model, clip_mode=params["clip_mode"]
                        ),
                        create_graph=second_order,
                    )
                    nan_loss = False
        else:
            if not math.isnan(loss):
                loss.backward(create_graph=second_order)
                if params["clip_grad"] is not None:
                    dispatch_clip_grad_(
                        parameters=model_parameters_exclude_head(
                            model, clip_mode=params["clip_mode"]
                        ),
                        value=params["clip_grad"],
                        mode=params["clip_mode"],
                    )
                optimizer.step()
                nan_loss = False

        # Non network training related
        if not nan_loss:
            total_epoch_train_loss += loss.cpu().data.item()
        for metric in calculated_metrics.keys():
            total_epoch_train_metric[metric] += calculated_metrics[metric]

        # For printing information at halftime during an epoch
        if ((batch_idx + 1) % (len(train_dataloader) / 2) == 0) and (
            (batch_idx + 1) < len(train_dataloader)
        ):
            print(
                "\nHalf-Epoch Average Train loss : ",
                total_epoch_train_loss / (batch_idx + 1),
            )
            for metric in params["metrics"]:
                print(
                    "Half-Epoch Average Train " + metric + " : ",
                    total_epoch_train_metric[metric] / (batch_idx + 1),
                )

    average_epoch_train_loss = total_epoch_train_loss / len(train_dataloader)
    print("     Epoch Final   Train loss : ", average_epoch_train_loss)
    for metric in params["metrics"]:
        average_epoch_train_metric[metric] = total_epoch_train_metric[metric] / len(
            train_dataloader
        )
        print(
            "     Epoch Final   Train " + metric + " : ",
            average_epoch_train_metric[metric],
        )

    return average_epoch_train_loss, average_epoch_train_metric


def validate_network(
    model, valid_dataloader, scheduler, params, epoch=0, mode="validation"
):
    """
    Function to validate a network for a single epoch

    Parameters
    ----------
    model : torch.model
        The model to process the input image with, it should support appropriate dimensions.
    valid_dataloader : torch.DataLoader
        The dataloader for the validation epoch
    params : dict
        The parameters passed by the user yaml
    mode: str
        The mode of validation, used to write outputs, if requested

    Returns
    -------
    average_epoch_valid_loss : float
        Validation loss for the current epoch
    average_epoch_valid_metric : dict
        Validation metrics for the current epoch

    """
    print("*" * 20)
    print("Starting " + mode + " : ")
    print("*" * 20)
    # Initialize a few things
    total_epoch_valid_loss = 0
    total_epoch_valid_metric = {}
    average_epoch_valid_metric = {}

    for metric in params["metrics"]:
        total_epoch_valid_metric[metric] = 0

    # automatic mixed precision - https://pytorch.org/docs/stable/amp.html
    if params["verbose"]:
        if params["model"]["amp"]:
            print("Using Automatic mixed precision", flush=True)

    if scheduler is None:
        current_output_dir = params["output_dir"]  # this is in inference mode
    else:  # this is useful for inference
        current_output_dir = os.path.join(params["output_dir"], "output_" + mode)

    pathlib.Path(current_output_dir).mkdir(parents=True, exist_ok=True)

    # Set the model to valid
    model.eval()
    # # putting stuff in individual arrays for correlation analysis
    # all_targets = []
    # all_predics = []
    if params["medcam_enabled"]:
        model.enable_medcam()
        params["medcam_enabled"] = True

    if params["save_output"]:
        if "value_keys" in params:
            file_to_write = os.path.join(current_output_dir, "output_predictions.csv")
            if os.path.exists(file_to_write):
                # append to previously generated file
                file = open(file_to_write, "a")
                outputToWrite = ""
            else:
                # if file was absent, write header information
                file = open(file_to_write, "w")
                # used to write output
                outputToWrite = "Epoch,SubjectID,PredictedValue\n"

    if params["track_memory_usage"]:
        file_to_write_mem = os.path.join(current_output_dir, "memory_usage.csv")
        if os.path.exists(file_to_write_mem):
            # append to previously generated file
            file_mem = open(file_to_write_mem, "a")
            outputToWrite_mem = ""
        else:
            # if file was absent, write header information
            file_mem = open(file_to_write_mem, "w")
            outputToWrite_mem = "Epoch,Memory_Total,Memory_Available,Memory_Percent_Free,Memory_Usage,"  # used to write output
            if params["device"] == "cuda":
                outputToWrite_mem += "CUDA_active.all.current,CUDA_active.all.peak,"
            outputToWrite_mem += "\n"

        mem = psutil.virtual_memory()
        outputToWrite_mem += (
            str(epoch)
            + ","
            + str(mem[0])
            + ","
            + str(mem[1])
            + ","
            + str(mem[2])
            + ","
            + str(mem[3])
        )
        if params["device"] == "cuda":
            mem_cuda = torch.cuda.memory_stats()
            outputToWrite_mem += (
                ","
                + str(mem_cuda["active.all.current"])
                + ","
                + str(mem_cuda["active.all.peak"])
            )
        outputToWrite_mem += ",\n"
        file_mem.write(outputToWrite_mem)
        file_mem.close()

    for batch_idx, (subject) in enumerate(tqdm(valid_dataloader)):
        if params["verbose"]:
            print("== Current subject:", subject["subject_id"], flush=True)

        # constructing a new dict because torchio.GridSampler requires torchio.Subject, which requires torchio.Image to be present in initial dict, which the loader does not provide
        subject_dict = {}
        label_ground_truth = None
        label_present = False
        # this is when we want the dataloader to pick up properties of GaNDLF's DataLoader, such as pre-processing and augmentations, if appropriate
        if "label" in subject:
            if subject["label"] != ["NA"]:
                subject_dict["label"] = torchio.Image(
                    path=subject["label"]["path"],
                    type=torchio.LABEL,
                    tensor=subject["label"]["data"].squeeze(0),
                )
                label_present = True
                label_ground_truth = subject_dict["label"]["data"]

        if "value_keys" in params:  # for regression/classification
            for key in params["value_keys"]:
                subject_dict["value_" + key] = subject[key]
                label_ground_truth = torch.cat(
                    [subject[key] for key in params["value_keys"]], dim=0
                )

        for key in params["channel_keys"]:
            subject_dict[key] = torchio.Image(
                path=subject[key]["path"],
                type=subject[key]["type"],
                tensor=subject[key]["data"].squeeze(0),
            )

        if (
            "value_keys" in params
        ) and label_present:  # regression/classification problem AND label is present
            sampler = torchio.data.LabelSampler(params["patch_size"])
            tio_subject = torchio.Subject(subject_dict)
            generator = sampler(tio_subject, num_patches=params["q_samples_per_volume"])
            pred_output = 0
            for patch in generator:
                image = torch.cat(
                    [patch[key][torchio.DATA] for key in params["channel_keys"]], dim=0
                )
                valuesToPredict = torch.cat(
                    [patch["value_" + key] for key in params["value_keys"]], dim=0
                )
                image = image.unsqueeze(0)
                image = image.float().to(params["device"])
                ## special case for 2D
                if image.shape[-1] == 1:
                    image = torch.squeeze(image, -1)
                pred_output += model(image)
            pred_output = pred_output.cpu() / params["q_samples_per_volume"]
            pred_output /= params["scaling_factor"]
            # all_predics.append(pred_output.double())
            # all_targets.append(valuesToPredict.double())
            if params["save_output"]:
                outputToWrite += (
                    str(epoch)
                    + ","
                    + subject["subject_id"][0]
                    + ","
                    + str(pred_output.cpu().data.item())
                    + "\n"
                )
            final_loss, final_metric = get_loss_and_metrics(
                valuesToPredict, pred_output, params
            )
            # # Non network validing related
            total_epoch_valid_loss += final_loss.cpu().data.item()
            for metric in final_metric.keys():
                # calculated_metrics[metric]
                total_epoch_valid_metric[metric] += final_metric[metric]

        else:  # for segmentation problems OR regression/classification when no label is present
            grid_sampler = torchio.inference.GridSampler(
                torchio.Subject(subject_dict), params["patch_size"]
            )
            patch_loader = torch.utils.data.DataLoader(grid_sampler, batch_size=1)
            aggregator = torchio.inference.GridAggregator(grid_sampler)

            if params["medcam_enabled"]:
                attention_map_aggregator = torchio.inference.GridAggregator(
                    grid_sampler
                )

            output_prediction = 0  # this is used for regression/classification
            current_patch = 0
            is_segmentation = True
            for patches_batch in patch_loader:
                if params["verbose"]:
                    print(
                        "=== Current patch:",
                        current_patch,
                        ", time : ",
                        get_date_time(),
                        ", location :",
                        patches_batch[torchio.LOCATION],
                        flush=True,
                    )
                current_patch += 1
                image = (
                    torch.cat(
                        [
                            patches_batch[key][torchio.DATA]
                            for key in params["channel_keys"]
                        ],
                        dim=1,
                    )
                    .float()
                    .to(params["device"])
                )
                if "value_keys" in params:
                    is_segmentation = False
                    label = label_ground_truth  # torch.cat([patches_batch[key] for key in params["value_keys"]], dim=0)
                    # label = torch.reshape(
                    #     patches_batch[params["value_keys"][0]], (params["batch_size"], 1)
                    # )
                    # one-hot encoding of 'label' will probably be needed for segmentation
                else:
                    label = patches_batch["label"][torchio.DATA]
                label = label.to(params["device"])
                if params["verbose"]:
                    print(
                        "=== Validation shapes : label:",
                        label.shape,
                        ", image:",
                        image.shape,
                        flush=True,
                    )

                result = step(model, image, label, params)

                # get the current attention map and add it to its aggregator
                if params["medcam_enabled"]:
                    _, _, output, attention_map = result
                    attention_map_aggregator.add_batch(
                        attention_map, patches_batch[torchio.LOCATION]
                    )
                else:
                    _, _, output = result

                if is_segmentation:
                    aggregator.add_batch(
                        output.detach().cpu(), patches_batch[torchio.LOCATION]
                    )
                else:
                    if torch.is_tensor(output):
                        # this probably needs customization for classification (majority voting or median, perhaps?)
                        output_prediction += output.detach().cpu()
                    else:
                        output_prediction += output

            # save outputs
            if is_segmentation:
                output_prediction = aggregator.get_output_tensor()
                output_prediction = output_prediction.unsqueeze(0)
                label_ground_truth = label_ground_truth.unsqueeze(0)
                if params["save_output"]:
                    path_to_metadata = subject["path_to_metadata"][0]
                    inputImage = sitk.ReadImage(path_to_metadata)
                    _, ext = os.path.splitext(path_to_metadata)
                    if (ext == ".gz") or (ext == ".nii"):
                        ext = ".nii.gz"
                    pred_mask = output_prediction.numpy()
                    pred_mask = reverse_one_hot(
                        pred_mask[0], params["model"]["class_list"]
                    )
                    ## special case for 2D
                    if image.shape[-1] > 1:
                        # ITK expects array as Z,X,Y
                        result_image = sitk.GetImageFromArray(
                            np.swapaxes(pred_mask, 0, 2)
                        )
                    else:
                        result_image = pred_mask
                    result_image.CopyInformation(inputImage)
                    # cast as the same data type
                    result_image = sitk.Cast(result_image, inputImage.GetPixelID())
                    # this handles cases that need resampling/resizing
                    if "resample" in params["data_preprocessing"]:
                        result_image = resample_image(
                            result_image,
                            inputImage.GetSpacing(),
                            interpolator=sitk.sitkNearestNeighbor,
                        )
                    sitk.WriteImage(
                        result_image,
                        os.path.join(
                            current_output_dir, subject["subject_id"][0] + "_seg" + ext
                        ),
                    )
                # reverse one-hot encoding of 'output_prediction' will probably be needed for segmentation
            else:
                output_prediction = output_prediction / len(
                    patch_loader
                )  # final regression output
                if params["save_output"]:
                    outputToWrite += (
                        str(epoch)
                        + ","
                        + subject["subject_id"][0]
                        + ","
                        + str(output_prediction)
                        + "\n"
                    )

            # get the final attention map and save it
            if params["medcam_enabled"]:
                attention_map = attention_map_aggregator.get_output_tensor()
                for i in range(len(attention_map)):
                    model.save_attention_map(
                        attention_map[i].squeeze(), raw_input=image[i].squeeze(-1)
                    )

            output_prediction = output_prediction.squeeze(-1)
            final_loss, final_metric = get_loss_and_metrics(
                label_ground_truth, output_prediction, params
            )
            if params["verbose"]:
                print(
                    "Full image " + mode + ":: Loss: ",
                    final_loss,
                    "; Metric: ",
                    final_metric,
                    flush=True,
                )

            # # Non network validing related
            total_epoch_valid_loss += (
                final_loss.cpu().data.item()
            )  # loss.cpu().data.item()
            for metric in final_metric.keys():
                # calculated_metrics[metric]
                total_epoch_valid_metric[metric] += final_metric[metric]

        # For printing information at halftime during an epoch
        if ((batch_idx + 1) % (len(valid_dataloader) / 2) == 0) and (
            (batch_idx + 1) < len(valid_dataloader)
        ):
            print(
                "\nHalf-Epoch Average " + mode + " loss : ",
                total_epoch_valid_loss / (batch_idx + 1),
            )
            for metric in params["metrics"]:
                print(
                    "Half-Epoch Average " + mode + " " + metric + " : ",
                    total_epoch_valid_metric[metric] / (batch_idx + 1),
                )

    if params["medcam_enabled"]:
        model.disable_medcam()
        params["medcam_enabled"] = False

    average_epoch_valid_loss = total_epoch_valid_loss / len(valid_dataloader)
    print("     Epoch Final   " + mode + " loss : ", average_epoch_valid_loss)
    for metric in params["metrics"]:
        average_epoch_valid_metric[metric] = total_epoch_valid_metric[metric] / len(
            valid_dataloader
        )
        print(
            "     Epoch Final   " + mode + " " + metric + " : ",
            average_epoch_valid_metric[metric],
        )

    if scheduler is not None:
        if params["scheduler"] == "reduce-on-plateau":
            scheduler.step(average_epoch_valid_loss)
        else:
            scheduler.step()

    # write the predictions, if appropriate
    if params["save_output"]:
        if "value_keys" in params:
            file.write(outputToWrite)
            file.close()

    return average_epoch_valid_loss, average_epoch_valid_metric


def training_loop(
    training_data,
    validation_data,
    device,
    params,
    output_dir,
    testing_data=None,
):

    # Some autodetermined factors
    epochs = params["num_epochs"]
    params["device"] = device
    params["output_dir"] = output_dir

    # Defining our model here according to parameters mentioned in the configuration file
    print("Number of channels : ", params["model"]["num_channels"])

    # Fetch the model according to params mentioned in the configuration file
    model, params["model"]["amp"] = get_model(
        modelname=params["model"]["architecture"],
        num_dimensions=params["model"]["dimension"],
        num_channels=params["model"]["num_channels"],
        num_classes=params["model"]["num_classes"],
        base_filters=params["model"]["base_filters"],
        norm_type=params["model"]["norm_type"],
        final_convolution_layer=params["model"]["final_layer"],
        patch_size=params["patch_size"],
        batch_size=params["batch_size"],
        amp=params["model"]["amp"],
    )

    # Set up the dataloaders
    training_data_for_torch = ImagesFromDataFrame(training_data, params, train=True)

    validation_data_for_torch = ImagesFromDataFrame(
        validation_data, params, train=False
    )

    testingDataDefined = True
    if testing_data is None:
        # testing_data = validation_data
        testingDataDefined = False

    if testingDataDefined:
        test_data_for_torch = ImagesFromDataFrame(testing_data, params, train=False)

    train_dataloader = DataLoader(
        training_data_for_torch,
        batch_size=params["batch_size"],
        shuffle=True,
        pin_memory=False,  # params["pin_memory_dataloader"], # this is going OOM if True - needs investigation
    )

    val_dataloader = DataLoader(
        validation_data_for_torch,
        batch_size=1,
        pin_memory=False,  # params["pin_memory_dataloader"], # this is going OOM if True - needs investigation
    )

    if testingDataDefined:
        test_dataloader = DataLoader(
            test_data_for_torch,
            batch_size=1,
            pin_memory=False,  # params["pin_memory_dataloader"], # this is going OOM if True - needs investigation
        )

    # Fetch the appropriate channel keys
    # Getting the channels for training and removing all the non numeric entries from the channels
    params = populate_channel_keys_in_params(validation_data_for_torch, params)

    # Calculate the weights here
    if params["weighted_loss"]:
        # Set up the dataloader for penalty calculation
        penalty_data = ImagesFromDataFrame(
            training_data,
            parameters=params,
            train=False,
        )
        penalty_loader = DataLoader(
            penalty_data,
            batch_size=1,
            shuffle=True,
            pin_memory=False,
        )

        params["weights"] = get_class_imbalance_weights(penalty_loader, params)
    else:
        params["weights"] = None

    # Fetch the optimizers
    optimizer = get_optimizer(
        optimizer_name=params["opt"],
        model=model,
        learning_rate=params["learning_rate"],
    )

    scheduler = get_scheduler(
        which_scheduler=params["scheduler"],
        optimizer=optimizer,
        batch_size=params["batch_size"],
        training_samples_size=len(train_dataloader.dataset),
        learning_rate=params["learning_rate"],
    )

    # Start training time here
    start_time = time.time()
    print("\n\n")

    if not (os.environ.get("HOSTNAME") is None):
        print("Hostname :", os.environ.get("HOSTNAME"))

    # datetime object containing current date and time
    print("Initializing training at :", get_date_time(), flush=True)

    # Setup a few loggers for tracking
    train_logger = Logger(
        logger_csv_filename=os.path.join(output_dir, "logs_training.csv"),
        metrics=params["metrics"],
    )
    valid_logger = Logger(
        logger_csv_filename=os.path.join(output_dir, "logs_validation.csv"),
        metrics=params["metrics"],
    )
    test_logger = Logger(
        logger_csv_filename=os.path.join(output_dir, "logs_testing.csv"),
        metrics=params["metrics"],
    )
    train_logger.write_header(mode="train")
    valid_logger.write_header(mode="valid")
    test_logger.write_header(mode="valid")

    model, params["model"]["amp"], device = send_model_to_device(
        model, amp=params["model"]["amp"], device=params["device"], optimizer=optimizer
    )

    if "medcam" in params:
        model = medcam.inject(
            model,
            output_dir=os.path.join(
                output_dir, "attention_maps", params["medcam"]["backend"]
            ),
            backend=params["medcam"]["backend"],
            layer=params["medcam"]["layer"],
            save_maps=False,
            return_attention=True,
            enabled=False,
        )
        params["medcam_enabled"] = False

    # Setup a few variables for tracking
    best_loss = 1e7
    patience = 0

    print("Using device:", device, flush=True)

    first_model_saved = False

    # Iterate for number of epochs
    for epoch in range(epochs):

        # Printing times
        epoch_start_time = time.time()
        print("*" * 20)
        print("Starting Epoch : ", epoch)
        print("Epoch start time : ", get_date_time())

        epoch_train_loss, epoch_train_metric = train_network(
            model, train_dataloader, optimizer, params
        )
        epoch_valid_loss, epoch_valid_metric = validate_network(
            model, val_dataloader, scheduler, params, epoch, mode="validation"
        )

        patience += 1

        # Write the losses to a logger
        train_logger.write(epoch, epoch_train_loss, epoch_train_metric)
        valid_logger.write(epoch, epoch_valid_loss, epoch_valid_metric)

        if testingDataDefined:
            epoch_test_loss, epoch_test_metric = validate_network(
                model, test_dataloader, scheduler, params, epoch, mode="testing"
            )
            test_logger.write(epoch, epoch_test_loss, epoch_test_metric)

        print("Epoch end time : ", get_date_time())
        epoch_end_time = time.time()
        print(
            "Time taken for epoch : ",
            (epoch_end_time - epoch_start_time) / 60,
            " mins",
            flush=True,
        )

        # Start to check for loss
        if not (first_model_saved) or (epoch_valid_loss <= torch.tensor(best_loss)):
            best_loss = epoch_valid_loss
            best_train_idx = epoch
            patience = 0
            torch.save(
                {
                    "epoch": best_train_idx,
                    "model_state_dict": model.state_dict(),
                    "optimizer_state_dict": optimizer.state_dict(),
                    "best_loss": best_loss,
                },
                os.path.join(
                    output_dir, params["model"]["architecture"] + "_best.pth.tar"
                ),
            )
            first_model_saved = True

        if patience > params["patience"]:
            print(
                "Performance Metric has not improved for %d epochs, exiting training loop!"
                % (patience),
                flush=True,
            )
            break

    # End train time
    end_time = time.time()

    print(
        "Total time to finish Training : ",
        (end_time - start_time) / 60,
        " mins",
        flush=True,
    )


if __name__ == "__main__":

    import argparse, pickle, pandas

    torch.multiprocessing.freeze_support()
    # parse the cli arguments here
    parser = argparse.ArgumentParser(description="Training Loop of GANDLF")
    parser.add_argument(
        "-train_loader_pickle", type=str, help="Train loader pickle", required=True
    )
    parser.add_argument(
        "-val_loader_pickle", type=str, help="Validation loader pickle", required=True
    )
    parser.add_argument(
        "-testing_loader_pickle", type=str, help="Testing loader pickle", required=True
    )
    parser.add_argument(
        "-parameter_pickle", type=str, help="Parameters pickle", required=True
    )
    parser.add_argument("-outputDir", type=str, help="Output directory", required=True)
    parser.add_argument("-device", type=str, help="Device to train on", required=True)

    args = parser.parse_args()

    # # write parameters to pickle - this should not change for the different folds, so keeping is independent
    parameters = pickle.load(open(args.parameter_pickle, "rb"))
    trainingDataFromPickle = pandas.read_pickle(args.train_loader_pickle)
    validationDataFromPickle = pandas.read_pickle(args.val_loader_pickle)
    testingData_str = args.testing_loader_pickle
    if testingData_str == "None":
        testingDataFromPickle = None
    else:
        testingDataFromPickle = pandas.read_pickle(testingData_str)

    training_loop(
        training_data=trainingDataFromPickle,
        validation_data=validationDataFromPickle,
        output_dir=args.outputDir,
        device=args.device,
        params=parameters,
        testing_data=testingDataFromPickle,
    )<|MERGE_RESOLUTION|>--- conflicted
+++ resolved
@@ -160,16 +160,9 @@
         )
         if "value_keys" in params:
             label = torch.cat([subject[key] for key in params["value_keys"]], dim=0)
-<<<<<<< HEAD
-            label = label.reshape(
-                min(
-                    params["batch_size"], len(label)
-                ),  # min is needed because for certain cases, batch size becomes smaller than the total remaining labels
-=======
             # min is needed because for certain cases, batch size becomes smaller than the total remaining labels
             label = label.reshape(
                 min(params["batch_size"], len(label)),
->>>>>>> 131168b2
                 len(params["value_keys"]),
             )
         else:
