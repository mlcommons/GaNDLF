import os, pickle
from pathlib import Path

from GANDLF.training_manager import TrainingManager, TrainingManager_split
from GANDLF.inference_manager import InferenceManager
from GANDLF.parseConfig import parseConfig
<<<<<<< HEAD
from GANDLF.utils import populate_header_in_parameters, parseTrainingCSV, parseTestingCSV, set_determinism
=======
from GANDLF.utils import (
    populate_header_in_parameters,
    parseTrainingCSV,
    parseTestingCSV,
)

>>>>>>> a38904f3

def main_run(
    data_csv, config_file, model_dir, train_mode, device, resume, reset, output_dir=None
):
    """
    Main function that runs the training and inference.

    Args:
        data_csv (str): The CSV file of the training data.
        config_file (str): The YAML file of the training configuration.
        model_dir (str): The model directory; for training, model is written out here, and for inference, trained model is expected here.
        train_mode (bool): Whether to train or infer.
        device (str): The device type.
        resume (bool): Whether the previous run will be resumed or not.
        reset (bool): Whether the previous run will be reset or not.
        output_dir (str): The output directory for the inference session.

    Returns:
        None
    """
    file_data_full = data_csv
    model_parameters = config_file
    device = device
    parameters = parseConfig(model_parameters)
    parameters["device_id"] = -1
    # in case the data being passed is already processed, check if the previous parameters exists,
    # and if it does, compare the two and if they are the same, ensure no preprocess is done.

    if parameters["determinism"]:
        set_determinism(42)

    model_parameters_prev = os.path.join(os.path.dirname(model_dir), "parameters.pkl")
    if train_mode:
        if resume:
            print(
                "Trying to resume training without changing any parameters from previous run.",
                flush=True,
            )
            if os.path.exists(model_parameters_prev):
                parameters_prev = pickle.load(open(model_parameters_prev, "rb"))
                assert (
                    parameters == parameters_prev
                ), "The parameters are not the same as the ones stored in the previous run, please re-check."
        parameters["output_dir"] = model_dir
        Path(parameters["output_dir"]).mkdir(parents=True, exist_ok=True)

    # if the output directory is not specified, then use the model directory even for the testing data
    # default behavior
    parameters["output_dir"] = output_dir
    if output_dir is None:
        parameters["output_dir"] = model_dir
    Path(parameters["output_dir"]).mkdir(parents=True, exist_ok=True)

    if "-1" in device:
        device = "cpu"

    # parse training CSV
    if "," in file_data_full:
        # training and validation pre-split
        data_full = None
        all_csvs = file_data_full.split(",")
        data_train, headers_train = parseTrainingCSV(all_csvs[0], train=train_mode)
        data_validation, headers_validation = parseTrainingCSV(
            all_csvs[1], train=train_mode
        )
        assert (
            headers_train == headers_validation
        ), "The training and validation CSVs do not have the same header information."

        # testing data is present
        data_testing = None
        headers_testing = headers_train
        if len(all_csvs) == 3:
            data_testing, headers_testing = parseTrainingCSV(
                all_csvs[2], train=train_mode
            )
        assert (
            headers_train == headers_testing
        ), "The training and testing CSVs do not have the same header information."

        parameters = populate_header_in_parameters(parameters, headers_train)
        # if we are here, it is assumed that the user wants to do training
        if train_mode:
            TrainingManager_split(
                dataframe_train=data_train,
                dataframe_validation=data_validation,
                dataframe_testing=data_testing,
                outputDir=parameters["output_dir"],
                parameters=parameters,
                device=device,
                resume=resume,
                reset=reset,
            )
    else:
        data_full, headers = parseTrainingCSV(file_data_full, train=train_mode)
        parameters = populate_header_in_parameters(parameters, headers)
        if train_mode:
            TrainingManager(
                dataframe=data_full,
                outputDir=parameters["output_dir"],
                parameters=parameters,
                device=device,
                resume=resume,
                reset=reset,
            )
        else:
            _, data_full, headers = parseTestingCSV(
                file_data_full, parameters["output_dir"]
            )
            InferenceManager(
                dataframe=data_full,
                modelDir=model_dir,
                outputDir=output_dir,
                parameters=parameters,
                device=device,
            )<|MERGE_RESOLUTION|>--- conflicted
+++ resolved
@@ -4,16 +4,13 @@
 from GANDLF.training_manager import TrainingManager, TrainingManager_split
 from GANDLF.inference_manager import InferenceManager
 from GANDLF.parseConfig import parseConfig
-<<<<<<< HEAD
-from GANDLF.utils import populate_header_in_parameters, parseTrainingCSV, parseTestingCSV, set_determinism
-=======
+
 from GANDLF.utils import (
     populate_header_in_parameters,
     parseTrainingCSV,
     parseTestingCSV,
+    set determinism,
 )
-
->>>>>>> a38904f3
 
 def main_run(
     data_csv, config_file, model_dir, train_mode, device, resume, reset, output_dir=None
