<<<<<<< HEAD
=======
import os, pickle
from typing import Optional
>>>>>>> 52a31042
from pathlib import Path

from GANDLF.training_manager import TrainingManager, TrainingManager_split
from GANDLF.inference_manager import InferenceManager
from GANDLF.config_manager import ConfigManager
from GANDLF.utils import (
    populate_header_in_parameters,
    parseTrainingCSV,
    parseTestingCSV,
)


def main_run(
    data_csv: str,
    config_file: str,
    model_dir: str,
    train_mode: bool,
    device: str,
    resume: bool,
    reset: bool,
    output_dir: Optional[str] = None,
) -> None:
    """
    Main function that runs the training and inference.

    Args:
        data_csv (str): The CSV file of the training data.
        config_file (str): The YAML file of the training configuration.
        model_dir (str): The model directory; for training, model is written out here, and for inference, trained model is expected here.
        train_mode (bool): Whether to train or infer.
        device (str): The device type.
        resume (bool): Whether the previous run will be resumed or not.
        reset (bool): Whether the previous run will be reset or not.
        output_dir (str): The output directory for the inference session. Defaults to None.

    Returns:
        None
    """
    file_data_full = data_csv
    model_parameters = config_file
    device = device
    parameters = ConfigManager(model_parameters)
    parameters["device_id"] = -1

    if train_mode:
        if resume:
            print(
                "Trying to resume training without changing any parameters from previous run.",
                flush=True,
            )
        parameters["output_dir"] = model_dir
        Path(parameters["output_dir"]).mkdir(parents=True, exist_ok=True)

    # if the output directory is not specified, then use the model directory even for the testing data
    # default behavior
    parameters["output_dir"] = parameters.get("output_dir", output_dir)
    if parameters["output_dir"] is None:
        parameters["output_dir"] = model_dir
    Path(parameters["output_dir"]).mkdir(parents=True, exist_ok=True)

    if "-1" in device:
        device = "cpu"

    # parse training CSV
    if "," in file_data_full:
        # training and validation pre-split
        data_full = None
        all_csvs = file_data_full.split(",")
        data_train, headers_train = parseTrainingCSV(all_csvs[0], train=train_mode)
        data_validation, headers_validation = parseTrainingCSV(
            all_csvs[1], train=train_mode
        )
        assert (
            headers_train == headers_validation
        ), "The training and validation CSVs do not have the same header information."

        # testing data is present
        data_testing = None
        headers_testing = headers_train
        if len(all_csvs) == 3:
            data_testing, headers_testing = parseTrainingCSV(
                all_csvs[2], train=train_mode
            )
        assert (
            headers_train == headers_testing
        ), "The training and testing CSVs do not have the same header information."

        parameters = populate_header_in_parameters(parameters, headers_train)
        # if we are here, it is assumed that the user wants to do training
        if train_mode:
            TrainingManager_split(
                dataframe_train=data_train,
                dataframe_validation=data_validation,
                dataframe_testing=data_testing,
                outputDir=parameters["output_dir"],
                parameters=parameters,
                device=device,
                resume=resume,
                reset=reset,
            )
    else:
        data_full, headers = parseTrainingCSV(file_data_full, train=train_mode)
        parameters = populate_header_in_parameters(parameters, headers)
        if train_mode:
            TrainingManager(
                dataframe=data_full,
                outputDir=parameters["output_dir"],
                parameters=parameters,
                device=device,
                resume=resume,
                reset=reset,
            )
        else:
            _, data_full, headers = parseTestingCSV(
                file_data_full, parameters["output_dir"]
            )
            InferenceManager(
                dataframe=data_full,
                modelDir=model_dir,
                outputDir=output_dir,
                parameters=parameters,
                device=device,
            )<|MERGE_RESOLUTION|>--- conflicted
+++ resolved
@@ -1,8 +1,5 @@
-<<<<<<< HEAD
-=======
 import os, pickle
 from typing import Optional
->>>>>>> 52a31042
 from pathlib import Path
 
 from GANDLF.training_manager import TrainingManager, TrainingManager_split
