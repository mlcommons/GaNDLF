--- conflicted
+++ resolved
@@ -283,11 +283,8 @@
                 gt_image_infill, output_infill
             ).item()
 
-<<<<<<< HEAD
             #TODO: use data_range=1.0 as parameter for PSNR when the Pull request is accepted that introduces the data_range parameter!
             # PSNR - similar to pytorch PeakSignalNoiseRatio until 4 digits after decimal point
-=======
->>>>>>> 44e67487
             overall_stats_dict[current_subject_id]["psnr"] = peak_signal_noise_ratio(
                 gt_image_infill, output_infill
             ).item()
