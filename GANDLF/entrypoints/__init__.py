from GANDLF.cli import copyrightMessage


<<<<<<< HEAD
# import anonymizer command
# import run command
# import construct_csv command
# import collect_stats command
# import patch_miner command
# import preprocess command
from GANDLF.entrypoints.verify_install import new_way as verify_install_command

# import config_generator command
# import recover_config command
# import deploy command
# import optimize_model command
# import generate_metrics command
# import debug_info command
# import split_csv command


=======
>>>>>>> 15c341b1
def append_copyright_to_help(command_func):
    command_func.__doc__ = (
        copyrightMessage
        if command_func.__doc__ is None
        else (command_func.__doc__ + "\n\n" + copyrightMessage)
    )
<<<<<<< HEAD
    return command_func


cli_subcommands = {
    # TODO: add anonymizer command
    # TODO: add run command
    # TODO: add construct-csv command
    # TODO: add collect-stats command
    # TODO: add path-miner command
    # TODO: add preprocess command
    "verify-install": verify_install_command,
    # TODO: add config-generator command
    # TODO: add recover-config command
    # TODO: add deploy command
    # TODO: add optimize-model command
    # TODO: add generate-metrics command
    # TODO: add debug-info command
    # TODO: add split-csv command
}

=======
    return command_func

>>>>>>> 15c341b1
<|MERGE_RESOLUTION|>--- conflicted
+++ resolved
@@ -1,54 +1,10 @@
-from GANDLF.cli import copyrightMessage
-
-
-<<<<<<< HEAD
-# import anonymizer command
-# import run command
-# import construct_csv command
-# import collect_stats command
-# import patch_miner command
-# import preprocess command
-from GANDLF.entrypoints.verify_install import new_way as verify_install_command
-
-# import config_generator command
-# import recover_config command
-# import deploy command
-# import optimize_model command
-# import generate_metrics command
-# import debug_info command
-# import split_csv command
-
-
-=======
->>>>>>> 15c341b1
-def append_copyright_to_help(command_func):
-    command_func.__doc__ = (
-        copyrightMessage
-        if command_func.__doc__ is None
-        else (command_func.__doc__ + "\n\n" + copyrightMessage)
-    )
-<<<<<<< HEAD
-    return command_func
-
-
-cli_subcommands = {
-    # TODO: add anonymizer command
-    # TODO: add run command
-    # TODO: add construct-csv command
-    # TODO: add collect-stats command
-    # TODO: add path-miner command
-    # TODO: add preprocess command
-    "verify-install": verify_install_command,
-    # TODO: add config-generator command
-    # TODO: add recover-config command
-    # TODO: add deploy command
-    # TODO: add optimize-model command
-    # TODO: add generate-metrics command
-    # TODO: add debug-info command
-    # TODO: add split-csv command
-}
-
-=======
-    return command_func
-
->>>>>>> 15c341b1
+from GANDLF.cli import copyrightMessage
+
+
+def append_copyright_to_help(command_func):
+    command_func.__doc__ = (
+        copyrightMessage
+        if command_func.__doc__ is None
+        else (command_func.__doc__ + "\n\n" + copyrightMessage)
+    )
+    return command_func