<<<<<<< HEAD
# import anonymizer command
from GANDLF.entrypoints.run import new_way as run_command

from GANDLF.entrypoints.construct_csv import new_way as construct_csv_command

=======
from GANDLF.entrypoints.anonymizer import new_way as anonymizer_command

# import run command
# import construct_csv command
>>>>>>> be018456
# import collect_stats command
from GANDLF.entrypoints.patch_miner import new_way as patch_miner_command

from GANDLF.entrypoints.preprocess import new_way as preprocess_command

from GANDLF.entrypoints.verify_install import new_way as verify_install_command

from GANDLF.entrypoints.config_generator import new_way as config_generator_command

from GANDLF.entrypoints.recover_config import new_way as recover_config_command

from GANDLF.entrypoints.deploy import new_way as deploy_command

from GANDLF.entrypoints.optimize_model import new_way as optimize_model_command

from GANDLF.entrypoints.generate_metrics import new_way as generate_metrics_command

# import debug_info command
# import split_csv command

cli_subcommands = {
<<<<<<< HEAD
    # TODO: add anonymizer command
    "run": run_command,
    "construct-csv": construct_csv_command,
=======
    "anonymizer": anonymizer_command,
    # TODO: add run command
    # TODO: add construct-csv command
>>>>>>> be018456
    # TODO: add collect-stats command
    "patch-miner": patch_miner_command,
    "preprocess": preprocess_command,
    "config-generator": config_generator_command,
    "verify-install": verify_install_command,
    "recover-config": recover_config_command,
    "deploy": deploy_command,
    "optimize-model": optimize_model_command,
    "generate-metrics": generate_metrics_command,
    # TODO: add debug-info command
    # TODO: add split-csv command
}
<|MERGE_RESOLUTION|>--- conflicted
+++ resolved
@@ -1,54 +1,42 @@
-<<<<<<< HEAD
-# import anonymizer command
-from GANDLF.entrypoints.run import new_way as run_command
-
-from GANDLF.entrypoints.construct_csv import new_way as construct_csv_command
-
-=======
-from GANDLF.entrypoints.anonymizer import new_way as anonymizer_command
-
-# import run command
-# import construct_csv command
->>>>>>> be018456
-# import collect_stats command
-from GANDLF.entrypoints.patch_miner import new_way as patch_miner_command
-
-from GANDLF.entrypoints.preprocess import new_way as preprocess_command
-
-from GANDLF.entrypoints.verify_install import new_way as verify_install_command
-
-from GANDLF.entrypoints.config_generator import new_way as config_generator_command
-
-from GANDLF.entrypoints.recover_config import new_way as recover_config_command
-
-from GANDLF.entrypoints.deploy import new_way as deploy_command
-
-from GANDLF.entrypoints.optimize_model import new_way as optimize_model_command
-
-from GANDLF.entrypoints.generate_metrics import new_way as generate_metrics_command
-
-# import debug_info command
-# import split_csv command
-
-cli_subcommands = {
-<<<<<<< HEAD
-    # TODO: add anonymizer command
-    "run": run_command,
-    "construct-csv": construct_csv_command,
-=======
-    "anonymizer": anonymizer_command,
-    # TODO: add run command
-    # TODO: add construct-csv command
->>>>>>> be018456
-    # TODO: add collect-stats command
-    "patch-miner": patch_miner_command,
-    "preprocess": preprocess_command,
-    "config-generator": config_generator_command,
-    "verify-install": verify_install_command,
-    "recover-config": recover_config_command,
-    "deploy": deploy_command,
-    "optimize-model": optimize_model_command,
-    "generate-metrics": generate_metrics_command,
-    # TODO: add debug-info command
-    # TODO: add split-csv command
-}
+from GANDLF.entrypoints.anonymizer import new_way as anonymizer_command
+
+from GANDLF.entrypoints.run import new_way as run_command
+
+from GANDLF.entrypoints.construct_csv import new_way as construct_csv_command
+
+# import collect_stats command
+from GANDLF.entrypoints.patch_miner import new_way as patch_miner_command
+
+from GANDLF.entrypoints.preprocess import new_way as preprocess_command
+
+from GANDLF.entrypoints.verify_install import new_way as verify_install_command
+
+from GANDLF.entrypoints.config_generator import new_way as config_generator_command
+
+from GANDLF.entrypoints.recover_config import new_way as recover_config_command
+
+from GANDLF.entrypoints.deploy import new_way as deploy_command
+
+from GANDLF.entrypoints.optimize_model import new_way as optimize_model_command
+
+from GANDLF.entrypoints.generate_metrics import new_way as generate_metrics_command
+
+# import debug_info command
+# import split_csv command
+
+cli_subcommands = {
+    "anonymizer": anonymizer_command,
+    "run": run_command,
+    "construct-csv": construct_csv_command,
+    # TODO: add collect-stats command
+    "patch-miner": patch_miner_command,
+    "preprocess": preprocess_command,
+    "config-generator": config_generator_command,
+    "verify-install": verify_install_command,
+    "recover-config": recover_config_command,
+    "deploy": deploy_command,
+    "optimize-model": optimize_model_command,
+    "generate-metrics": generate_metrics_command,
+    # TODO: add debug-info command
+    # TODO: add split-csv command
+}