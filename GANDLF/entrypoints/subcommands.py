# import anonymizer command
# import run command
# import construct_csv command
# import collect_stats command
<<<<<<< HEAD
from GANDLF.entrypoints.patch_miner import new_way as patch_miner_command

# import preprocess command
=======
# import patch_miner command
from GANDLF.entrypoints.preprocess import new_way as preprocess_command

>>>>>>> 6d49b7d1
# import verify_install command
from GANDLF.entrypoints.config_generator import new_way as config_generator_command

# import recover_config command
from GANDLF.entrypoints.deploy import new_way as deploy_command

from GANDLF.entrypoints.optimize_model import new_way as optimize_model_command

# import generate_metrics command
# import debug_info command
# import split_csv command

cli_subcommands = {
    # TODO: add anonymizer command
    # TODO: add run command
    # TODO: add construct-csv command
    # TODO: add collect-stats command
<<<<<<< HEAD
    "patch-miner": patch_miner_command,
    # TODO: add preprocess command
=======
    # TODO: add path-miner command
    "preprocess": preprocess_command,
>>>>>>> 6d49b7d1
    # TODO: add verify-install command
    "config-generator": config_generator_command,
    # TODO: add recover-config command
    "deploy": deploy_command,
    "optimize-model": optimize_model_command,
    # TODO: add generate-metrics command
    # TODO: add debug-info command
    # TODO: add split-csv command
}
<|MERGE_RESOLUTION|>--- conflicted
+++ resolved
@@ -1,46 +1,36 @@
-# import anonymizer command
-# import run command
-# import construct_csv command
-# import collect_stats command
-<<<<<<< HEAD
-from GANDLF.entrypoints.patch_miner import new_way as patch_miner_command
-
-# import preprocess command
-=======
-# import patch_miner command
-from GANDLF.entrypoints.preprocess import new_way as preprocess_command
-
->>>>>>> 6d49b7d1
-# import verify_install command
-from GANDLF.entrypoints.config_generator import new_way as config_generator_command
-
-# import recover_config command
-from GANDLF.entrypoints.deploy import new_way as deploy_command
-
-from GANDLF.entrypoints.optimize_model import new_way as optimize_model_command
-
-# import generate_metrics command
-# import debug_info command
-# import split_csv command
-
-cli_subcommands = {
-    # TODO: add anonymizer command
-    # TODO: add run command
-    # TODO: add construct-csv command
-    # TODO: add collect-stats command
-<<<<<<< HEAD
-    "patch-miner": patch_miner_command,
-    # TODO: add preprocess command
-=======
-    # TODO: add path-miner command
-    "preprocess": preprocess_command,
->>>>>>> 6d49b7d1
-    # TODO: add verify-install command
-    "config-generator": config_generator_command,
-    # TODO: add recover-config command
-    "deploy": deploy_command,
-    "optimize-model": optimize_model_command,
-    # TODO: add generate-metrics command
-    # TODO: add debug-info command
-    # TODO: add split-csv command
-}
+# import anonymizer command
+# import run command
+# import construct_csv command
+# import collect_stats command
+from GANDLF.entrypoints.patch_miner import new_way as patch_miner_command
+
+from GANDLF.entrypoints.preprocess import new_way as preprocess_command
+
+# import verify_install command
+from GANDLF.entrypoints.config_generator import new_way as config_generator_command
+
+# import recover_config command
+from GANDLF.entrypoints.deploy import new_way as deploy_command
+
+from GANDLF.entrypoints.optimize_model import new_way as optimize_model_command
+
+# import generate_metrics command
+# import debug_info command
+# import split_csv command
+
+cli_subcommands = {
+    # TODO: add anonymizer command
+    # TODO: add run command
+    # TODO: add construct-csv command
+    # TODO: add collect-stats command
+    "patch-miner": patch_miner_command,
+    "preprocess": preprocess_command,
+    # TODO: add verify-install command
+    "config-generator": config_generator_command,
+    # TODO: add recover-config command
+    "deploy": deploy_command,
+    "optimize-model": optimize_model_command,
+    # TODO: add generate-metrics command
+    # TODO: add debug-info command
+    # TODO: add split-csv command
+}