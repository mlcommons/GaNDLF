--- conflicted
+++ resolved
@@ -1,62 +1,40 @@
-# import anonymizer command
-from GANDLF.entrypoints.run import new_way as run_command
-
-# import construct_csv command
-# import collect_stats command
-<<<<<<< HEAD
-from GANDLF.entrypoints.patch_miner import new_way as patch_miner_command
-
-from GANDLF.entrypoints.preprocess import new_way as preprocess_command
-
-from GANDLF.entrypoints.verify_install import new_way as verify_install_command
-
-from GANDLF.entrypoints.config_generator import new_way as config_generator_command
-
-# import recover_config command
-from GANDLF.entrypoints.deploy import new_way as deploy_command
-
-from GANDLF.entrypoints.optimize_model import new_way as optimize_model_command
-
-from GANDLF.entrypoints.generate_metrics import new_way as generate_metrics_command
-
-=======
-# import patch_miner command
-# import preprocess command
-# import verify_install command
-# import config_generator command
-from GANDLF.entrypoints.recover_config import new_way as recover_config_command
-
-# import deploy command
-# import optimize_model command
-# import generate_metrics command
->>>>>>> a7f06162
-# import debug_info command
-# import split_csv command
-
-cli_subcommands = {
-    # TODO: add anonymizer command
-    "run": run_command,
-    # TODO: add construct-csv command
-    # TODO: add collect-stats command
-<<<<<<< HEAD
-    "patch-miner": patch_miner_command,
-    "preprocess": preprocess_command,
-    "config-generator": config_generator_command,
-    "verify-install": verify_install_command,
-    # TODO: add recover-config command
-    "deploy": deploy_command,
-    "optimize-model": optimize_model_command,
-    "generate-metrics": generate_metrics_command,
-=======
-    # TODO: add path-miner command
-    # TODO: add preprocess command
-    # TODO: add verify-install command
-    # TODO: add config-generator command
-    "recover-config": recover_config_command,
-    # TODO: add deploy command
-    # TODO: add optimize-model command
-    # TODO: add generate-metrics command
->>>>>>> a7f06162
-    # TODO: add debug-info command
-    # TODO: add split-csv command
-}
+# import anonymizer command
+from GANDLF.entrypoints.run import new_way as run_command
+
+# import construct_csv command
+# import collect_stats command
+from GANDLF.entrypoints.patch_miner import new_way as patch_miner_command
+
+from GANDLF.entrypoints.preprocess import new_way as preprocess_command
+
+from GANDLF.entrypoints.verify_install import new_way as verify_install_command
+
+from GANDLF.entrypoints.config_generator import new_way as config_generator_command
+
+from GANDLF.entrypoints.recover_config import new_way as recover_config_command
+
+from GANDLF.entrypoints.deploy import new_way as deploy_command
+
+from GANDLF.entrypoints.optimize_model import new_way as optimize_model_command
+
+from GANDLF.entrypoints.generate_metrics import new_way as generate_metrics_command
+
+# import debug_info command
+# import split_csv command
+
+cli_subcommands = {
+    # TODO: add anonymizer command
+    "run": run_command,
+    # TODO: add construct-csv command
+    # TODO: add collect-stats command
+    "patch-miner": patch_miner_command,
+    "preprocess": preprocess_command,
+    "config-generator": config_generator_command,
+    "verify-install": verify_install_command,
+    "recover-config": recover_config_command,
+    "deploy": deploy_command,
+    "optimize-model": optimize_model_command,
+    "generate-metrics": generate_metrics_command,
+    # TODO: add debug-info command
+    # TODO: add split-csv command
+}