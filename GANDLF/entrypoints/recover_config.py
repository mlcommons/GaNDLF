--- conflicted
+++ resolved
@@ -2,12 +2,8 @@
 # -*- coding: utf-8 -*-
 
 import argparse
-<<<<<<< HEAD
-import pickle
-import os, sys
 from typing import Optional
 
-import yaml
 import click
 from deprecated import deprecated
 
@@ -55,9 +51,6 @@
     """Recovers a config file from a GaNDLF model. If used from within a deployed GaNDLF MLCube,
     attempts to extract the config from the embedded model."""
     _recover_config(model_dir=model_dir, mlcube=mlcube, output_file=output_file)
-=======
-from GANDLF.cli import copyrightMessage, recover_config
->>>>>>> 15c341b1
 
 
 # old-fashioned way of running gandlf via `gandlf_recoverConfig`.
