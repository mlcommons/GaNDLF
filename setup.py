--- conflicted
+++ resolved
@@ -144,12 +144,8 @@
                 "gandlf_deploy=GANDLF.entrypoints.deploy:main",
                 "gandlf_optimizeModel=GANDLF.entrypoints.optimize_model:main",
                 "gandlf_generateMetrics=GANDLF.entrypoints.generate_metrics:main",
-<<<<<<< HEAD
                 "gandlf_debugInfo=GANDLF.entrypoints.debug_info:old_way",
-=======
-                "gandlf_debugInfo=GANDLF.entrypoints.debug_info:main",
                 "gandlf_splitCSV=GANDLF.entrypoints.split_csv:main",
->>>>>>> bce86b63
             ]
         },
         classifiers=[
