#!/usr/bin/env python

"""The setup script."""


import sys, re, os
from setuptools import setup, find_packages
from setuptools.command.install import install
from setuptools.command.develop import develop
from setuptools.command.egg_info import egg_info

try:
    with open("README.md") as readme_file:
        readme = readme_file.read()
except Exception as error:
    readme = "No README information found."
    sys.stderr.write("Warning: Could not open '%s' due %s\n" % ("README.md", error))


class CustomInstallCommand(install):
    def run(self):
        install.run(self)


class CustomDevelopCommand(develop):
    def run(self):
        develop.run(self)


class CustomEggInfoCommand(egg_info):
    def run(self):
        egg_info.run(self)


try:
    filepath = "GANDLF/version.py"
    version_file = open(filepath)
    (__version__,) = re.findall('__version__ = "(.*)"', version_file.read())

except Exception as error:
    __version__ = "0.0.1"
    sys.stderr.write("Warning: Could not open '%s' due %s\n" % (filepath, error))

# Handle cases where specific files need to be bundled into the final package as installed via PyPI
dockerfiles = [
    item
    for item in os.listdir(os.path.dirname(os.path.abspath(__file__)))
    if (os.path.isfile(item) and item.startswith("Dockerfile-"))
]
setup_files = ["setup.py", ".dockerignore", "pyproject.toml", "MANIFEST.in"]
all_extra_files = dockerfiles + setup_files
all_extra_files_pathcorrected = [os.path.join("../", item) for item in all_extra_files]
# find_packages should only ever find these as subpackages of gandlf, not as top-level packages
# generate this dynamically?
# GANDLF.GANDLF is needed to prevent recursion madness in deployments
toplevel_package_excludes = [
    "GANDLF.GANDLF",
    "anonymize",
    "cli",
    "compute",
    "data",
    "grad_clipping",
    "losses",
    "metrics",
    "models",
    "optimizers",
    "schedulers",
    "utils",
]

# specifying version for `black` separately because it is also used to [check for lint](https://github.com/mlcommons/GaNDLF/blob/master/.github/workflows/black.yml)
black_version = "23.11.0"
requirements = [
    "torch==2.1.2",
    f"black=={black_version}",
    "numpy==1.25.0",
    "scipy",
    "SimpleITK!=2.0.*",
    "SimpleITK!=2.2.1",  # https://github.com/mlcommons/GaNDLF/issues/536
    "torchvision",
    "tqdm",
    "torchio==0.19.5",
    "pandas>=2.0.0",
    "scikit-learn>=0.23.2",
    "scikit-image>=0.19.1",
    "setuptools",
    "seaborn",
    "pyyaml",
    "tiffslide",
    "matplotlib",
    "gdown==5.1.0",
    "pytest",
    "coverage",
    "pytest-cov",
    "psutil",
    "medcam",
    "opencv-python",
    "torchmetrics==1.1.2",
    "zarr==2.10.3",
    "pydicom",
    "onnx",
    "torchinfo==1.7.0",
    "segmentation-models-pytorch==0.3.3",
    "ACSConv==0.1.1",
    "docker",
    "dicom-anonymizer==1.0.12",
    "twine",
    "zarr",
    "keyring",
    "monai==1.3.0",
    "click>=8.0.0",
    "deprecated",
    "packaging==24.0",
    "typer==0.9.0",
]

if __name__ == "__main__":
    setup(
        name="GANDLF",
        version=__version__,
        author="MLCommons",
        author_email="gandlf@mlcommons.org",
        python_requires=">3.8, <3.12",
        packages=find_packages(
            where=os.path.dirname(os.path.abspath(__file__)),
            exclude=toplevel_package_excludes,
        ),
        cmdclass={
            "install": CustomInstallCommand,
            "develop": CustomDevelopCommand,
            "egg_info": CustomEggInfoCommand,
        },
        entry_points={
            "console_scripts": [
                "gandlf=GANDLF.entrypoints.cli_tool:gandlf",
                # old entrypoints
                "gandlf_run=GANDLF.entrypoints.run:old_way",
                "gandlf_constructCSV=GANDLF.entrypoints.construct_csv:main",
                "gandlf_collectStats=GANDLF.entrypoints.collect_stats:main",
                "gandlf_patchMiner=GANDLF.entrypoints.patch_miner:old_way",
                "gandlf_preprocess=GANDLF.entrypoints.preprocess:old_way",
                "gandlf_anonymizer=GANDLF.entrypoints.anonymizer:main",
<<<<<<< HEAD
                "gandlf_verifyInstall=GANDLF.entrypoints.verify_install:main",
                "gandlf_configGenerator=GANDLF.entrypoints.config_generator:old_way",
=======
                "gandlf_verifyInstall=GANDLF.entrypoints.verify_install:old_way",
                "gandlf_configGenerator=GANDLF.entrypoints.config_generator:main",
>>>>>>> 7b3a61f1
                "gandlf_recoverConfig=GANDLF.entrypoints.recover_config:main",
                "gandlf_deploy=GANDLF.entrypoints.deploy:old_way",
                "gandlf_optimizeModel=GANDLF.entrypoints.optimize_model:old_way",
                "gandlf_generateMetrics=GANDLF.entrypoints.generate_metrics:main",
                "gandlf_debugInfo=GANDLF.entrypoints.debug_info:main",
                "gandlf_splitCSV=GANDLF.entrypoints.split_csv:main",
            ]
        },
        classifiers=[
            "Development Status :: 3 - Alpha",
            "Intended Audience :: Science/Research",
            "License :: OSI Approved :: Apache Software License",
            "Natural Language :: English",
            "Operating System :: OS Independent",
            "Programming Language :: Python :: 3.9",
            "Programming Language :: Python :: 3.10",
            "Programming Language :: Python :: 3.11",
            "Topic :: Scientific/Engineering :: Medical Science Apps.",
        ],
        description=(
            "PyTorch-based framework that handles segmentation/regression/classification using various DL architectures for medical imaging."
        ),
        install_requires=requirements,
        license="Apache-2.0",
        long_description=readme,
        long_description_content_type="text/markdown",
        include_package_data=True,
        package_data={"GANDLF": all_extra_files_pathcorrected},
        keywords="semantic, segmentation, regression, classification, data-augmentation, medical-imaging, clinical-workflows, deep-learning, pytorch",
        zip_safe=False,
    )<|MERGE_RESOLUTION|>--- conflicted
+++ resolved
@@ -140,13 +140,8 @@
                 "gandlf_patchMiner=GANDLF.entrypoints.patch_miner:old_way",
                 "gandlf_preprocess=GANDLF.entrypoints.preprocess:old_way",
                 "gandlf_anonymizer=GANDLF.entrypoints.anonymizer:main",
-<<<<<<< HEAD
-                "gandlf_verifyInstall=GANDLF.entrypoints.verify_install:main",
                 "gandlf_configGenerator=GANDLF.entrypoints.config_generator:old_way",
-=======
                 "gandlf_verifyInstall=GANDLF.entrypoints.verify_install:old_way",
-                "gandlf_configGenerator=GANDLF.entrypoints.config_generator:main",
->>>>>>> 7b3a61f1
                 "gandlf_recoverConfig=GANDLF.entrypoints.recover_config:main",
                 "gandlf_deploy=GANDLF.entrypoints.deploy:old_way",
                 "gandlf_optimizeModel=GANDLF.entrypoints.optimize_model:old_way",
