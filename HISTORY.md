--- conflicted
+++ resolved
@@ -1,10 +1,7 @@
 ## 0.0.7
 
-<<<<<<< HEAD
 - New modality switch added for rad/path
-=======
 - Class list can now be defined as a range
->>>>>>> f36368bc
 
 ## 0.0.6
 
