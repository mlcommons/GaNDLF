--- conflicted
+++ resolved
@@ -1,12 +1,9 @@
 ## 0.0.8
 
 - Pre-split training/validation data can now be provided
-<<<<<<< HEAD
 - Major code refactoring to make extensions easier
-=======
 - Added a way to ignore a label during validation dice calculation
 - Added more options for VGG
->>>>>>> 514d6554
 
 ## 0.0.7
 
