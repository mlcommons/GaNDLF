--- conflicted
+++ resolved
@@ -15,11 +15,8 @@
 - Using TiffSlide instead of OpenSlide
 - Minimum resampling resolution is now available
 - Adding option to resize images and resize patches separately
-<<<<<<< HEAD
 - Reverse one-hot logic is now updated to output unique labels
-=======
 - Added option to resume previous training with and without parameter/data updates
->>>>>>> 7a14b672
 
 ## 0.0.13
 
