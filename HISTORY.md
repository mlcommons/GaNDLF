--- conflicted
+++ resolved
@@ -9,12 +9,9 @@
 - Added ability to specify testing data csv in main cli
 - Normalized surface dice has been added
 - Added dedicated script to perform post-training model optimization
-<<<<<<< HEAD
 - Added CI and documentation for OpenFL integration
 - Added getting started guide
-=======
 - Added documentation for all loss functions and updated guideline
->>>>>>> 15e34316
 
 ## 0.0.15
 - Updated `setup.py` for `python>=3.8`
