--- conflicted
+++ resolved
@@ -23,15 +23,10 @@
 - Enable customized histology classification output via heatmaps
 - Added ImageNet pre-trained models
 - Added RGBA to RGB conversion for preprocessing
-<<<<<<< HEAD
 - Model can now be saved at every epoch
 - Different overlap options for final inference
+- Added submodule to handle template-based normalization
 - BCE with logits loss is now available for classification
-=======
-- Added option to save model at every epoch
-- Add option to have different overlap options for final inference
-- Added submodule to handle template-based normalization
->>>>>>> deec1896
 
 ## 0.0.13
 
