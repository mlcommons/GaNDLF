## 0.0.15
- Updated `setup.py` for `python>=3.8`
- `stride_size` is now handled internally for histology data
- ImageNet pre-trained models for UNet is now available

## 0.0.14

- Add an option (`"save_training"`) to save training patches
- Add option to save per-label segmentation metrics
- Separate `"motion"` artifact
- `DenseNet` now supports `InstanceNorm`
- Updated implementations of `VGG` and `DenseNet` to use `ModelBase` for consistency
- Model saving now includes the git commit hash
- Added FAQ in documentation
- Accuracy is now standardized from `torchmetrics`
- New post-processing module added
- Anonymization module has been added
- More progress bars added for better feedback
- NIfTI conversion added in anonymization
- Using TiffSlide instead of OpenSlide
- Minimum resampling resolution is now available
- Adding option to resize images and resize patches separately
- Reverse one-hot logic is now updated to output unique labels
- User can now resume previous training with and without parameter/data updates
- Docker images are now getting built
- Inference works without having access to ground truth labels
- Map output labels using post-processing before saving
- Enable customized histology classification output via heatmaps
- Added ImageNet pre-trained models
- Added RGBA to RGB conversion for preprocessing
- Model can now be saved at every epoch
- Different options for final inference
- Added submodule to handle template-based normalization
- RGB conversion submodule added to handle alpha channel conversions
- Sigmoid multiplier option has been added
- Compute objects can now be requested using developer-level functions
- Transformer-based networks, TransUNet and UNetR are now available
- Can now perform histology computation using microns
<<<<<<< HEAD
- ImageNet pre-trained models for UNet is now available
=======
>>>>>>> 3ce5638e

## 0.0.13

- Deep supervision added
- Documentation updated
- Model IO is now standardized

## 0.0.12

- Misc bugfixes
- Automatic check-pointing of the model has been added
- Extending the codebase has been simplified
- New optimizers added
- New metrics added
- Affine augmentation can now be significantly fine-tuned
- Update logic for penalty calculation
- RGB-specific augmentation added
- Cropping added

## 0.0.11

- Misc bugfixes for segmentation and classification
- DFU 2021 parameter file added
- Added SDNet for supervised learning - https://doi.org/10.1016/j.media.2019.101535
- Added option to re-orient all images to canonical
- Preprocessing and augmentation made into separate submodules

## 0.0.10

- Half-time epoch loss and metric output added for increased information
- Gradient clipping added
- Per-epoch details in validation output added
- Different types of normalization layer options added
- Hausdorff as a validation metric has been added
- New option to save preprocessed data before the training starts

## 0.0.9

- Refactoring the training and inference code
- Added offline mechanism to generate padded images to improve training RAM requirements

## 0.0.8

- Pre-split training/validation data can now be provided
- Major code refactoring to make extensions easier
- Added a way to ignore a label during validation dice calculation
- Added more options for VGG
- Tests can now be run on GPU
- New scheduling options added

## 0.0.7

- New modality switch added for rad/path
- Class list can now be defined as a range
- Added option to train and infer on fused labels
- Rotation 90 and 180 augmentation added
- Cropping zero planes added for preprocessing
- Normalization options added
- Added option to save generated masks on validation and (if applicable) testing data

## 0.0.6

- Added PyVIPS support
- SubjectID-based split added

## 0.0.5

- 2D support added
- Pre-processing module added
  - Added option to threshold or clip the input image
- Code consolidation
- Added generic DenseNet
- Added option to switch between Uniform and Label samplers
- Added histopathology input (patch-based extraction)

## 0.0.4

- Added full image validation for generating loss and dice scores
- Nested cross-validation added
  - Collect statistics and plot them
- Weighted DICE computation for handling class imbalances in segmentation

## 0.0.3 

- Added detailed documentation
- Added MSE from Torch 
- Added option to parameterize model properties
  - Final convolution layer (softmax/sigmoid/none)
- Added option to resize input dataset
- Added new regression architecture (VGG)
- Version checking in config file

## 0.0.2

- More scheduling options
- Automatic mixed precision training is now enabled by default
- Subject-based shuffle for training queue construction is now enabled by default
- Single place to parse and pass around parameters to make training/inference API easier to handle
- Configuration file mechanism switched to YAML

## 0.0.1 (2020/08/25)

- First tag of GaNDLF
- Initial feature list:
  - Supports multiple
    - Deep Learning model architectures
    - Channels/modalities 
    - Prediction classes
  - Data augmentation
  - Built-in cross validation<|MERGE_RESOLUTION|>--- conflicted
+++ resolved
@@ -36,10 +36,6 @@
 - Compute objects can now be requested using developer-level functions
 - Transformer-based networks, TransUNet and UNetR are now available
 - Can now perform histology computation using microns
-<<<<<<< HEAD
-- ImageNet pre-trained models for UNet is now available
-=======
->>>>>>> 3ce5638e
 
 ## 0.0.13
 
