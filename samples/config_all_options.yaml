# affix version
version:
  {
    minimum: 0.0.14,
    maximum: 0.0.14 # this should NOT be made a variable, but should be tested after every tag is created
  }
## Choose the model parameters here
model:
  {
    dimension: 3, # the dimension of the model and dataset: defines dimensionality of computations
    base_filters: 30, # Set base filters: number of filters present in the initial module of the U-Net convolution; for IncU-Net, keep this divisible by 4
    architecture: resunet, # options: unet, resunet, deep_resunet, deep_unet, light_resunet, light_unet, fcn, uinc, vgg, densenet
    norm_type: batch, # options: batch, instance, or none (only for VGG); used for all networks
    final_layer: softmax, # can be either sigmoid, softmax or none (none == regression)
    # sigmoid_input_multiplier: 1.0, # this is used during sigmoid, and defaults to 1.0
    class_list: [0,1,2,4], # Set the list of labels the model should train on and predict
    # class_list: '[*range(0,100,1)]' # a range of values from 0 to 99 with a step of 1 will be created; customize as needed, but ensure this is defined as a string as it will be passed through 'eval' function
    # class_list: '[0,1||2||3,1||4,4]', # combinatorial training - this will construct one-hot encoded mask using logical operands between specified annotations. Note that double '|' or '&' should be passed and not single to avoid python parsing
    ignore_label_validation: 0, # this is the location of the class_list whose performance is ignore during validation metric calculation
    amp: False, # Set if you want to use Automatic Mixed Precision for your operations or not - options: True, False
    # num_channels: 3, # set the input channels - useful when reading RGB or images that have vectored pixel types from the CSV
    # save_at_every_epoch: True, # allows you to save the model at every epoch
    
    ## densenet models have the following optional parameters:
    # growth_rate (int) - how many filters to add each layer (k in paper)
    # num_init_features (int) - the number of filters to learn in the first convolution layer
    # bn_size (int) - multiplicative factor for number of bottle neck layers
    # (i.e. bn_size * k features in the bottleneck layer)
    # drop_rate (float) - dropout rate after each dense layer
    # num_classes (int) - number of classification classes
    # final_convolution_layer (str) - the final convolutional layer to use
    # norm_type (str) - the normalization type to use

    ## unet_multilayer, unetr, transunet have the following optional parameter:
    # depth (int) - the number of encoder/decoder layers

    ## imagenet_unet has the following optional parameter:
    # encoder_name (str) - the name of the encoder to use, pick from https://github.com/qubvel/segmentation_models.pytorch/blob/master/segmentation_models_pytorch/encoders/__init__.py
    # decoder_use_batchnorm (str) - whether to use batch norm or not or inplace, this will override 'norm_type', see https://github.com/qubvel/segmentation_models.pytorch/blob/master/segmentation_models_pytorch/decoders/unet/model.py
    # decoder_attention_type (str) - the decoder attention type, see https://github.com/qubvel/segmentation_models.pytorch/blob/master/segmentation_models_pytorch/decoders/unet/model.py
<<<<<<< HEAD
    # encoder_depth (int) - the depth of the encoder
    # decoder_channels (list) - a list of numbers of channels for each decoder layer, should correspond to encoder_depth
=======
    # encoder_depth (int) - the depth of the encoder, also picked up from 'depth'
    # decoder_channels (list) - a list of numbers of channels for each decoder layer, should be same length as 'encoder_depth'
>>>>>>> 19d40816
  }
## metrics to evaluate the validation performance
metrics:
  - dice # segmentation
  # - hausdorff # hausdorff 100 percentile, segmentation
  # - hausdorff95 # hausdorff 95 percentile, segmentation
  # - mse # regression/classification
  # - accuracy # classification
  # - classification_accuracy # classification
  # - balanced_accuracy # classification ## more details https://scikit-learn.org/stable/modules/generated/sklearn.metrics.balanced_accuracy_score.html
  # - f1 # classification/segmentation
  # - precision # classification/segmentation ## more details https://torchmetrics.readthedocs.io/en/latest/references/modules.html#id3
  # - recall # classification/segmentation ## more details https://torchmetrics.readthedocs.io/en/latest/references/modules.html#id4
  # - iou # classification/segmentation ## more details https://torchmetrics.readthedocs.io/en/latest/references/modules.html#iou
## this customizes the inference, primarily used for segmentation outputs
inference_mechanism: {
  grid_aggregator_overlap: crop, # this option provides the option to strategize the grid aggregation output; should be either 'crop' or 'average' - https://torchio.readthedocs.io/patches/patch_inference.html#grid-aggregator
  patch_overlap: 0, # amount of overlap of patches during inference, defaults to 0; see https://torchio.readthedocs.io/patches/patch_inference.html#gridsampler
}
# this is to enable or disable lazy loading - setting to true reads all data once during data loading, resulting in improvements
# in I/O at the expense of memory consumption
in_memory: False
# this will save the generated masks for validation and testing data for qualitative analysis
save_output: False
# this will save the patches used during training for qualitative analysis
save_training: False
# Set the Modality : rad for radiology, path for histopathology
modality: rad
## Patch size during training - 2D patch for breast images since third dimension is not patched 
patch_size: [144,144,64]
# uniform: UniformSampler or label: LabelSampler
patch_sampler: uniform
# patch_sampler: label
# patch_sampler:
#   {
#     label:
#       {
#         padding_type: constant # how the label gets padded, for options, see 'mode' in https://numpy.org/doc/stable/reference/generated/numpy.pad.html
#       }
#   }
# If enabled, this parameter pads images and labels when label sampler is used
enable_padding: False
# Number of epochs
num_epochs: 100
# Set the patience - measured in number of epochs after which, if the performance metric does not improve, exit the training loop - defaults to the number of epochs
patience: 50
# Set the batch size
batch_size: 1
# gradient clip : norm, value, agc
clip_mode: norm
# clip_gradient value
clip_grad: 0.1
## Set the initial learning rate
learning_rate: 0.001
# Learning rate scheduler - options:"triangle", "triangle_modified", "exp", "step", "reduce-on-plateau", "cosineannealing", "triangular", "triangular2", "exp_range"
# triangle/triangle_modified use LambdaLR but triangular/triangular2/exp_range uses CyclicLR
scheduler:
  {
    type: triangle,
    min_lr: 0.00001,
    max_lr: 1,
  }
# Set which loss function you want to use - options : 'dc' - for dice only, 'dcce' - for sum of dice and CE and you can guess the next (only lower-case please)
# options: dc (dice only), dc_log (-log of dice), ce (), dcce (sum of dice and ce), mse () ...
# mse is the MSE defined by torch and can define a variable 'reduction'; see https://pytorch.org/docs/stable/generated/torch.nn.MSELoss.html#torch.nn.MSELoss
# use mse_torch for regression/classification problems and dice for segmentation
loss_function: dc
# this parameter weights the loss to handle imbalanced losses better
weighted_loss: True 
#loss_function:
#  {
#    'mse':{
#      'reduction': 'mean' # see https://pytorch.org/docs/stable/generated/torch.nn.MSELoss.html#torch.nn.MSELoss for all options
#    }
#  }
# Which optimizer do you want to use - sgd, asgd, adam, adamw, adamax, sparseadam, rprop, adadelta, adagrad, rmsprop,
# each has their own options and functionalities, which are initialized with defaults, see GANDLF.optimizers.wrap_torch for details
optimizer: adam
## this parameter controls the nested training process
# performs randomized k-fold cross-validation
# split is performed using sklearn's KFold method
# for single fold run, use '-' before the fold number
nested_training:
  {
    testing: 5, # this controls the testing data splits for final model evaluation; use '1' if this is to be disabled
    validation: 5 # this controls the validation data splits for model training
  }
## pre-processing
# this constructs an order of transformations, which is applied to all images in the data loader
# order: all_methods_as_specified_in_dict --> normalize [normalization methods always applied at the end]
# 'to_canonical': change the image to canonical orientation, see https://torchio.readthedocs.io/transforms/preprocessing.html#torchio.transforms.ToCanonical
# 'rgba2rgb': convert images from rgba to rgb
# 'threshold': performs intensity thresholding; i.e., if x[i] < min: x[i] = 0; and if x[i] > max: x[i] = 0
# 'clip': performs intensity clipping; i.e., if x[i] < min: x[i] = min; and if x[i] > max: x[i] = max
# 'threshold'/'clip': if either min/max is not defined, it is taken as the minimum/maximum of the image, respectively
# 'normalize': performs z-score normalization: https://torchio.readthedocs.io/transforms/preprocessing.html#torchio.transforms.ZNormalization
# 'normalize_positive':perform z-score normalize but with mean and std-dev calculated on only pixels > 0 
# 'normalize_nonZero': perform z-score normalize but with mean and std-dev calculated on only non-zero pixels
# 'normalize_nonZero_masked': perform z-score normalize but with mean and std-dev calculated on only non-zero pixels with the stats applied on non-zero pixels
# 'crop_external_zero_planes': crops all non-zero planes from input tensor to reduce image search space
# 'resample: resolution: X,Y,Z': resample the voxel resolution: https://torchio.readthedocs.io/transforms/preprocessing.html#torchio.transforms.Resample
# 'resample: resolution: X': resample the voxel resolution in an isotropic manner: https://torchio.readthedocs.io/transforms/preprocessing.html#torchio.transforms.Resample
# resize the image(s) and mask (this should be greater than or equal to patch_size); resize is done ONLY when resample is not defined -- WARNING: resizing images on the fly ensures that images get loaded in memory, which dramatically increases RAM usage
# 'resize_image' resizes the image and mask BEFORE applying any another operation
# 'resize_patch' resizes the image and mask AFTER extracting the patch
data_preprocessing:
  {
    # 'histogram_matching':{
    #   'target': '/path/to/target/image.nii.gz', # this is the target image to which the histogram of the current image is matched, if this not defined, histogram equalization is performed on the entire image with an equal ramp of [-1,1]
    #   'num_hist_level': 1024, # number of histogram levels
    #   'num_match_points': 16, # number of matching points for histogram matching
    # },
    # 'histogram_equalization':{ # this performs global histogram equalization using the same logic as 'histogram_matching', just without the target
    #   'num_hist_level': 1024, # number of histogram levels
    #   'num_match_points': 16, # number of matching points for histogram matching
    # },
    # 'adaptive_histogram_equalization', # this performs Power Law Adaptive Histogram Equalization using https://simpleitk.org/doxygen/latest/html/classitk_1_1simple_1_1AdaptiveHistogramEqualizationImageFilter.html
    'threshold':{
      'min': 10, 
      'max': 75
    },
    # 'clip':{
    #   'min': 10, 
    #   'max': 75
    # }, 
    'normalize',
    # 'normalize_positive', # this performs z-score normalization only on pixels > 0 
    # 'normalize_nonZero', # this performs z-score normalization only on non-zero pixels
    # 'normalize_nonZero_masked', # this performs z-score normalization only on masked region
    'resample':{
      'resolution': [1,2,3]
    },
    'resample_min':{
      'resolution': 1, # this will be the maximum spacing (translates to minium resolution) across all axes
    },
    #'resize_image': [128,128], # this is generally not recommended, as it changes image properties in unexpected ways
    #'resize_patch': [128,128], # this is generally not recommended, as it changes image properties in unexpected ways
    'crop_external_zero_planes', # this will crop all zero-valued planes across all axes
    'crop': [64,64,64], # this will crop the image by removing specified number of pixels; see https://torchio.readthedocs.io/transforms/preprocessing.html#torchio.transforms.Crop
    'centercrop': [64,64,64], # this will crop the image to the specified size from the center of image; see https://torchio.readthedocs.io/transforms/preprocessing.html#croporpad
    ## histogram matching algorithms
    # 'histogram_matching':{
    #   'target': '/path/to/template.nii.gz', # if this is absent, global histogram equalization takes place
    #   # 'target': 'adaptive', # this will perform adaptive histogram matching using https://simpleitk.org/doxygen/latest/html/classitk_1_1simple_1_1AdaptiveHistogramEqualizationImageFilter.html
    # },
    ## stain normalization algorithms
    # 'stain_normalization':{
    #   'target': '/path/to/target.png', # this is required
    #   'extractor': 'vahadane', # can be either vahadane, ruifrok or macenko; defaults to ruifrok
    # }
  }
## various data augmentation techniques
# options: affine, elastic, downsample, motion, kspace, bias, blur, gaussianNoise, swap
# keep/edit as needed
# all transforms: https://torchio.readthedocs.io/transforms/transforms.html
# 'kspace': one of ghosting or spiking is picked (randomly) for augmentation
# 'probability' subkey adds the probability of the particular augmentation getting added during training (this is always 1 for normalize and resampling)
data_augmentation: 
  {
    default_probability: 0.5,
    'affine':{ # for options, see https://torchio.readthedocs.io/transforms/augmentation.html#randomaffine
      'scales': [0.5, 1.5],
      'degrees': 25,
      'translation': 2,
    },
    'elastic',
    'kspace':{
      'probability': 1
    },
    'motion':{
      'probability': 1
    },
    'bias',
    'blur': {
      'std': [0, 1] # default std-dev range, for details, see https://torchio.readthedocs.io/transforms/augmentation.html#torchio.transforms.RandomBlur
    },
    'noise': { # for details, see https://torchio.readthedocs.io/transforms/augmentation.html#torchio.transforms.RandomNoise
      'mean': 0, # default mean
      'std': [0, 1] # default std-dev range
    },
    'gamma',
    'swap':{
      'patch_size': 15, # patch size for swapping; if a single number if provided, the same number is used for all axes
      'num_iterations': 50, # number of times that two patches will be swapped, defaults to 100
    },
    'flip':{
      'axis': [0,1,2] # one or more axes can be put here. if this isn't defined, all axes are considered
    },
    'anisotropic':{
      'axis': [0,1],
      'downsampling': [2,2.5]
    },
    'rotate_90':{ # explicitly rotate image by 90
      'axis': [0,2] # one or more axes can be put here. if this isn't defined, all axes are considered
    },
    'rotate_180', # explicitly rotate image by 180; if 'axis' isn't defined, default is [1,2,3]
    'colorjitter':{ # this is used to apply the ColorJitter transform form torch - only used for rgb images
      'brightness': [0,1], # optional: needs to be between [0,1]
      'contrast': [0,0.75], # optional: needs to be between [0,1]
      'saturation': [0,0.5], # optional: needs to be between [0,1]
      'hue': [-0.25,0.25], # optional: needs to be between [-0.5,0.5] for range and [0,1] for a single value
    }, 
  }
# ## post-processing steps - only applied before output labels are saved
# data_postprocessing:
#   {
#     'fill_holes', # this will fill holes in the image
#     'mapping': {0: 0, 1: 1, 2: 4}, # this will map the labels to a new set of labels, useful to convert labels from combinatorial training (i.e., combined segmentation labels)
#   }
## parallel training on HPC - here goes the command to prepend to send to a high performance computing
# cluster for parallel computing during multi-fold training
# not used for single fold training
# this gets passed before the training_loop, so ensure enough memory is provided along with other parameters
# that your HPC would expect
# ${outputDir} will be changed to the outputDir you pass in CLI + '/${fold_number}'
# ensure that the correct location of the virtual environment is getting invoked, otherwise it would pick up the system python, which might not have all dependencies
parallel_compute_command: 'qsub -b y -l gpu -l h_vmem=32G -cwd -o ${outputDir}/\$JOB_ID.stdout -e ${outputDir}/\$JOB_ID.stderr `pwd`/sge_wrapper _correct_location_of_virtual_environment_/venv/bin/python'
## queue configuration - https://torchio.readthedocs.io/data/patch_training.html?#queue
# this determines the maximum number of patches that can be stored in the queue. Using a large number means that the queue needs to be filled less often, but more CPU memory is needed to store the patches
q_max_length: 40
# this determines the number of patches to extract from each volume. A small number of patches ensures a large variability in the queue, but training will be slower
q_samples_per_volume: 5
# this determines the number subprocesses to use for data loading; '0' means main process is used
q_num_workers: 2 # scale this according to available CPU resources
# used for debugging
q_verbose: False<|MERGE_RESOLUTION|>--- conflicted
+++ resolved
@@ -38,13 +38,8 @@
     # encoder_name (str) - the name of the encoder to use, pick from https://github.com/qubvel/segmentation_models.pytorch/blob/master/segmentation_models_pytorch/encoders/__init__.py
     # decoder_use_batchnorm (str) - whether to use batch norm or not or inplace, this will override 'norm_type', see https://github.com/qubvel/segmentation_models.pytorch/blob/master/segmentation_models_pytorch/decoders/unet/model.py
     # decoder_attention_type (str) - the decoder attention type, see https://github.com/qubvel/segmentation_models.pytorch/blob/master/segmentation_models_pytorch/decoders/unet/model.py
-<<<<<<< HEAD
-    # encoder_depth (int) - the depth of the encoder
-    # decoder_channels (list) - a list of numbers of channels for each decoder layer, should correspond to encoder_depth
-=======
     # encoder_depth (int) - the depth of the encoder, also picked up from 'depth'
     # decoder_channels (list) - a list of numbers of channels for each decoder layer, should be same length as 'encoder_depth'
->>>>>>> 19d40816
   }
 ## metrics to evaluate the validation performance
 metrics:
